// Copyright 2020 The prometheus-operator Authors
//
// Licensed under the Apache License, Version 2.0 (the "License");
// you may not use this file except in compliance with the License.
// You may obtain a copy of the License at
//
//     http://www.apache.org/licenses/LICENSE-2.0
//
// Unless required by applicable law or agreed to in writing, software
// distributed under the License is distributed on an "AS IS" BASIS,
// WITHOUT WARRANTIES OR CONDITIONS OF ANY KIND, either express or implied.
// See the License for the specific language governing permissions and
// limitations under the License.

package thanos

import (
	"fmt"
	"net/url"
	"path"
	"strings"

	"github.com/blang/semver/v4"
	"github.com/pkg/errors"
	monitoringv1 "github.com/prometheus-operator/prometheus-operator/pkg/apis/monitoring/v1"
	"github.com/prometheus-operator/prometheus-operator/pkg/k8sutil"
	"github.com/prometheus-operator/prometheus-operator/pkg/operator"
	"gopkg.in/yaml.v2"
	appsv1 "k8s.io/api/apps/v1"
	v1 "k8s.io/api/core/v1"
	"k8s.io/apimachinery/pkg/api/resource"
	metav1 "k8s.io/apimachinery/pkg/apis/meta/v1"
	"k8s.io/apimachinery/pkg/util/intstr"
)

const (
	rulesDir                  = "/etc/thanos/rules"
	configDir                 = "/etc/thanos/config"
	storageDir                = "/thanos/data"
	governingServiceName      = "thanos-ruler-operated"
	defaultPortName           = "web"
	defaultRetention          = "24h"
	defaultEvaluationInterval = "15s"
	defaultReplicaLabelName   = "thanos_ruler_replica"
	sSetInputHashName         = "prometheus-operator-input-hash"
)

var (
	minReplicas                 int32 = 1
	managedByOperatorLabel            = "managed-by"
	managedByOperatorLabelValue       = "prometheus-operator"
	managedByOperatorLabels           = map[string]string{
		managedByOperatorLabel: managedByOperatorLabelValue,
	}
)

func makeStatefulSet(tr *monitoringv1.ThanosRuler, config Config, ruleConfigMapNames []string, inputHash string) (*appsv1.StatefulSet, error) {

	if tr.Spec.Resources.Requests == nil {
		tr.Spec.Resources.Requests = v1.ResourceList{}
	}
	if _, ok := tr.Spec.Resources.Requests[v1.ResourceMemory]; !ok {
		tr.Spec.Resources.Requests[v1.ResourceMemory] = resource.MustParse("200Mi")
	}

	spec, err := makeStatefulSetSpec(tr, config, ruleConfigMapNames)
	if err != nil {
		return nil, err
	}

	boolTrue := true
	// do not transfer kubectl annotations to the statefulset so it is not
	// pruned by kubectl
	annotations := make(map[string]string)
	for key, value := range tr.ObjectMeta.Annotations {
		if !strings.HasPrefix(key, "kubectl.kubernetes.io/") {
			annotations[key] = value
		}
	}
	statefulset := &appsv1.StatefulSet{
		ObjectMeta: metav1.ObjectMeta{
			Name:        prefixedName(tr.Name),
			Labels:      config.Labels.Merge(tr.ObjectMeta.Labels),
			Annotations: annotations,
			OwnerReferences: []metav1.OwnerReference{
				{
					APIVersion:         tr.APIVersion,
					BlockOwnerDeletion: &boolTrue,
					Controller:         &boolTrue,
					Kind:               tr.Kind,
					Name:               tr.Name,
					UID:                tr.UID,
				},
			},
		},
		Spec: *spec,
	}

	if tr.Spec.ImagePullSecrets != nil && len(tr.Spec.ImagePullSecrets) > 0 {
		statefulset.Spec.Template.Spec.ImagePullSecrets = tr.Spec.ImagePullSecrets
	}

	if statefulset.ObjectMeta.Annotations == nil {
		statefulset.ObjectMeta.Annotations = map[string]string{
			sSetInputHashName: inputHash,
		}
	} else {
		statefulset.ObjectMeta.Annotations[sSetInputHashName] = inputHash
	}

	storageSpec := tr.Spec.Storage
	if storageSpec == nil {
		statefulset.Spec.Template.Spec.Volumes = append(statefulset.Spec.Template.Spec.Volumes, v1.Volume{
			Name: volumeName(tr.Name),
			VolumeSource: v1.VolumeSource{
				EmptyDir: &v1.EmptyDirVolumeSource{},
			},
		})
	} else if storageSpec.EmptyDir != nil {
		emptyDir := storageSpec.EmptyDir
		statefulset.Spec.Template.Spec.Volumes = append(statefulset.Spec.Template.Spec.Volumes, v1.Volume{
			Name: volumeName(tr.Name),
			VolumeSource: v1.VolumeSource{
				EmptyDir: emptyDir,
			},
		})
	} else if storageSpec.Ephemeral != nil {
		ephemeral := storageSpec.Ephemeral
		statefulset.Spec.Template.Spec.Volumes = append(statefulset.Spec.Template.Spec.Volumes, v1.Volume{
			Name: volumeName(tr.Name),
			VolumeSource: v1.VolumeSource{
				Ephemeral: ephemeral,
			},
		})
	} else {
		pvcTemplate := operator.MakeVolumeClaimTemplate(storageSpec.VolumeClaimTemplate)
		if pvcTemplate.Name == "" {
			pvcTemplate.Name = volumeName(tr.Name)
		}
		if storageSpec.VolumeClaimTemplate.Spec.AccessModes == nil {
			pvcTemplate.Spec.AccessModes = []v1.PersistentVolumeAccessMode{v1.ReadWriteOnce}
		} else {
			pvcTemplate.Spec.AccessModes = storageSpec.VolumeClaimTemplate.Spec.AccessModes
		}
		pvcTemplate.Spec.Resources = storageSpec.VolumeClaimTemplate.Spec.Resources
		pvcTemplate.Spec.Selector = storageSpec.VolumeClaimTemplate.Spec.Selector
		statefulset.Spec.VolumeClaimTemplates = append(statefulset.Spec.VolumeClaimTemplates, *pvcTemplate)
	}

	statefulset.Spec.Template.Spec.Volumes = append(statefulset.Spec.Template.Spec.Volumes, tr.Spec.Volumes...)

	return statefulset, nil
}

func makeStatefulSetSpec(tr *monitoringv1.ThanosRuler, config Config, ruleConfigMapNames []string) (*appsv1.StatefulSetSpec, error) {
	if tr.Spec.QueryConfig == nil && len(tr.Spec.QueryEndpoints) < 1 {
		return nil, errors.New(tr.GetName() + ": thanos ruler requires query config or at least one query endpoint to be specified")
	}

	thanosVersion := operator.StringValOrDefault(tr.Spec.Version, operator.DefaultThanosVersion)
	if _, err := semver.ParseTolerant(thanosVersion); err != nil {
		return nil, errors.Wrap(err, "failed to parse Thanos version")

	}

	trImagePath, err := operator.BuildImagePath(
		tr.Spec.Image,
		operator.StringValOrDefault(config.ThanosDefaultBaseImage, operator.DefaultThanosBaseImage),
		thanosVersion,
		"",
		"",
	)
	if err != nil {
		return nil, errors.Wrap(err, "failed to build image path")
	}

	trCLIArgs := []string{
		"rule",
		fmt.Sprintf("--data-dir=%s", storageDir),
		fmt.Sprintf("--eval-interval=%s", tr.Spec.EvaluationInterval),
		fmt.Sprintf("--tsdb.retention=%s", tr.Spec.Retention),
	}
	trEnvVars := []v1.EnvVar{
		{
			Name: "POD_NAME",
			ValueFrom: &v1.EnvVarSource{
				FieldRef: &v1.ObjectFieldSelector{FieldPath: "metadata.name"},
			},
		},
	}

	trVolumes := []v1.Volume{}
	trVolumeMounts := []v1.VolumeMount{}

	trCLIArgs = append(trCLIArgs, fmt.Sprintf(`--label=%s="$(POD_NAME)"`, defaultReplicaLabelName))
	for k, v := range tr.Spec.Labels {
		trCLIArgs = append(trCLIArgs, fmt.Sprintf(`--label=%s="%s"`, k, v))
	}

	trCLIArgs = append(trCLIArgs, fmt.Sprintf("--alert.label-drop=%s", defaultReplicaLabelName))
	for _, lb := range tr.Spec.AlertDropLabels {
		trCLIArgs = append(trCLIArgs, fmt.Sprintf("--alert.label-drop=%s", lb))
	}

	ports := []v1.ContainerPort{
		{
			Name:          "grpc",
			ContainerPort: 10901,
			Protocol:      v1.ProtocolTCP,
		},
	}
	if tr.Spec.ListenLocal {
		trCLIArgs = append(trCLIArgs, "--http-address=localhost:10902")
	} else {
		ports = append(ports,
			v1.ContainerPort{
				Name:          tr.Spec.PortName,
				ContainerPort: 10902,
				Protocol:      v1.ProtocolTCP,
			})
	}

	if tr.Spec.LogLevel != "" && tr.Spec.LogLevel != "info" {
		trCLIArgs = append(trCLIArgs, fmt.Sprintf("--log.level=%s", tr.Spec.LogLevel))
	}
	if tr.Spec.LogFormat != "" {
		trCLIArgs = append(trCLIArgs, fmt.Sprintf("--log.format=%s", tr.Spec.LogFormat))
	}

	rulePath := rulesDir + "/*/*.yaml"
	trCLIArgs = append(trCLIArgs, fmt.Sprintf("--rule-file=%s", rulePath))

	if tr.Spec.QueryConfig != nil {
		mountPath := mountSecret(tr.Spec.QueryConfig, "query-config", &trVolumes, &trVolumeMounts)
		trCLIArgs = append(trCLIArgs, "--query.config-file="+mountPath)
	} else if len(tr.Spec.QueryEndpoints) > 0 {
		for _, endpoint := range tr.Spec.QueryEndpoints {
			trCLIArgs = append(trCLIArgs, fmt.Sprintf("--query=%s", endpoint))
		}
	}

	if tr.Spec.AlertManagersConfig != nil {
		mountPath := mountSecret(tr.Spec.AlertManagersConfig, "alertmanager-config", &trVolumes, &trVolumeMounts)
		trCLIArgs = append(trCLIArgs, "--alertmanagers.config-file="+mountPath)
	} else if len(tr.Spec.AlertManagersURL) > 0 {
		for _, url := range tr.Spec.AlertManagersURL {
			trCLIArgs = append(trCLIArgs, fmt.Sprintf("--alertmanagers.url=%s", url))
		}
	}

	if tr.Spec.ObjectStorageConfigFile != nil {
		trCLIArgs = append(trCLIArgs, "--objstore.config-file="+*tr.Spec.ObjectStorageConfigFile)
	} else if tr.Spec.ObjectStorageConfig != nil {
		mountPath := mountSecret(tr.Spec.ObjectStorageConfig, "objstorage-config", &trVolumes, &trVolumeMounts)
		trCLIArgs = append(trCLIArgs, "--objstore.config-file="+mountPath)
	}

	if tr.Spec.TracingConfigFile != "" {
		trCLIArgs = append(trCLIArgs, "--tracing.config-file="+tr.Spec.TracingConfigFile)
	} else if tr.Spec.TracingConfig != nil {
		mountPath := mountSecret(tr.Spec.TracingConfig, "tracing-config", &trVolumes, &trVolumeMounts)
		trCLIArgs = append(trCLIArgs, "--tracing.config-file="+mountPath)
	}

	if tr.Spec.AlertRelabelConfigFile != nil {
		trCLIArgs = append(trCLIArgs, "--alert.relabel-config-file="+*tr.Spec.AlertRelabelConfigFile)
	} else if tr.Spec.AlertRelabelConfigs != nil {
		mountPath := mountSecret(tr.Spec.AlertRelabelConfigs, "alertrelabel-config", &trVolumes, &trVolumeMounts)
		trCLIArgs = append(trCLIArgs, "--alert.relabel-config-file="+mountPath)
	}

	if tr.Spec.GRPCServerTLSConfig != nil {
		tls := tr.Spec.GRPCServerTLSConfig
		if tls.CertFile != "" {
			trCLIArgs = append(trCLIArgs, "--grpc-server-tls-cert="+tls.CertFile)
		}
		if tls.KeyFile != "" {
			trCLIArgs = append(trCLIArgs, "--grpc-server-tls-key="+tls.KeyFile)
		}
		if tls.CAFile != "" {
			trCLIArgs = append(trCLIArgs, "--grpc-server-tls-client-ca="+tls.CAFile)
		}
	}

	if tr.Spec.ExternalPrefix != "" {
		trCLIArgs = append(trCLIArgs, "--web.external-prefix="+tr.Spec.ExternalPrefix)
	}

	if tr.Spec.RoutePrefix != "" {
		trCLIArgs = append(trCLIArgs, fmt.Sprintf("--web.route-prefix=%s", tr.Spec.RoutePrefix))
	}

	if tr.Spec.AlertQueryURL != "" {
		trCLIArgs = append(trCLIArgs, fmt.Sprintf("--alert.query-url=%s", tr.Spec.AlertQueryURL))
	}

<<<<<<< HEAD
	if tr.Spec.AlertRelabelConfigFile != nil {
		trCLIArgs = append(trCLIArgs, "--alert.relabel-config-file="+*tr.Spec.AlertRelabelConfigFile)
	} else if tr.Spec.AlertRelabelConfigs != nil {
		trCLIArgs = append(trCLIArgs, "--alert.relabel-config=$(ALERT_RELABEL_CONFIG)")
		trEnvVars = append(trEnvVars, v1.EnvVar{
			Name: "ALERT_RELABEL_CONFIG",
			ValueFrom: &v1.EnvVarSource{
				SecretKeyRef: tr.Spec.AlertRelabelConfigs,
			},
		})
	}

	if tr.Spec.RemoteWriteConfig != nil {
		remoteWriteYaml, err := yaml.Marshal(generateRemoteWriteConfigYaml(tr.Spec.RemoteWriteConfig))
		if err != nil {
			return nil, errors.Wrap(err, "failed to generate remote write spec")
		}
		trCLIArgs = append(trCLIArgs, fmt.Sprintf("--remote-write.config=%s", string(remoteWriteYaml)))
	}

=======
>>>>>>> 79994efe
	var additionalContainers []v1.Container
	if len(ruleConfigMapNames) != 0 {
		var (
			watchedDirectories         []string
			configReloaderVolumeMounts []v1.VolumeMount
		)

		for _, name := range ruleConfigMapNames {
			mountPath := rulesDir + "/" + name
			configReloaderVolumeMounts = append(configReloaderVolumeMounts, v1.VolumeMount{
				Name:      name,
				MountPath: mountPath,
			})
			watchedDirectories = append(watchedDirectories, mountPath)
		}

		additionalContainers = append(
			additionalContainers,
			operator.CreateConfigReloader(
				"config-reloader",
				operator.ReloaderResources(config.ReloaderConfig),
				operator.ReloaderURL(url.URL{
					Scheme: "http",
					Host:   config.LocalHost + ":10902",
					Path:   path.Clean(tr.Spec.RoutePrefix + "/-/reload"),
				}),
				operator.ListenLocal(tr.Spec.ListenLocal),
				operator.LocalHost(config.LocalHost),
				operator.LogFormat(tr.Spec.LogFormat),
				operator.LogLevel(tr.Spec.LogLevel),
				operator.WatchedDirectories(watchedDirectories),
				operator.VolumeMounts(configReloaderVolumeMounts),
				operator.Shard(-1),
			),
		)
	}

	podAnnotations := map[string]string{}
	podLabels := map[string]string{}
	if tr.Spec.PodMetadata != nil {
		if tr.Spec.PodMetadata.Labels != nil {
			for k, v := range tr.Spec.PodMetadata.Labels {
				podLabels[k] = v
			}
		}
		if tr.Spec.PodMetadata.Annotations != nil {
			for k, v := range tr.Spec.PodMetadata.Annotations {
				podAnnotations[k] = v
			}
		}
	}
	// In cases where an existing selector label is modified, or a new one is added, new sts cannot match existing pods.
	// We should try to avoid removing such immutable fields whenever possible since doing
	// so forces us to enter the 'recreate cycle' and can potentially lead to downtime.
	// The requirement to make a change here should be carefully evaluated.
	podLabels["app.kubernetes.io/name"] = thanosRulerLabel
	podLabels["app.kubernetes.io/managed-by"] = "prometheus-operator"
	podLabels["app.kubernetes.io/instance"] = tr.Name
	podLabels[thanosRulerLabel] = tr.Name
	finalLabels := config.Labels.Merge(podLabels)

	podAnnotations["kubectl.kubernetes.io/default-container"] = "thanos-ruler"

	storageVolName := volumeName(tr.Name)
	if tr.Spec.Storage != nil {
		if tr.Spec.Storage.VolumeClaimTemplate.Name != "" {
			storageVolName = tr.Spec.Storage.VolumeClaimTemplate.Name
		}
	}
	trVolumeMounts = append(trVolumeMounts, v1.VolumeMount{
		Name:      storageVolName,
		MountPath: storageDir,
	})

	for _, name := range ruleConfigMapNames {
		trVolumes = append(trVolumes, v1.Volume{
			Name: name,
			VolumeSource: v1.VolumeSource{
				ConfigMap: &v1.ConfigMapVolumeSource{
					LocalObjectReference: v1.LocalObjectReference{
						Name: name,
					},
				},
			},
		})
		trVolumeMounts = append(trVolumeMounts, v1.VolumeMount{
			Name:      name,
			MountPath: rulesDir + "/" + name,
		})
	}

	boolFalse := false
	boolTrue := true
	operatorContainers := append([]v1.Container{
		{
			Name:                     "thanos-ruler",
			Image:                    trImagePath,
			Args:                     trCLIArgs,
			Env:                      trEnvVars,
			VolumeMounts:             trVolumeMounts,
			Resources:                tr.Spec.Resources,
			Ports:                    ports,
			TerminationMessagePolicy: v1.TerminationMessageFallbackToLogsOnError,
			SecurityContext: &v1.SecurityContext{
				AllowPrivilegeEscalation: &boolFalse,
				ReadOnlyRootFilesystem:   &boolTrue,
				Capabilities: &v1.Capabilities{
					Drop: []v1.Capability{"ALL"},
				},
			},
		},
	}, additionalContainers...)

	containers, err := k8sutil.MergePatchContainers(operatorContainers, tr.Spec.Containers)
	if err != nil {
		return nil, errors.Wrap(err, "failed to merge containers spec")
	}

	terminationGracePeriod := int64(120)

	var minReadySeconds int32
	if tr.Spec.MinReadySeconds != nil {
		minReadySeconds = int32(*tr.Spec.MinReadySeconds)
	}

	// PodManagementPolicy is set to Parallel to mitigate issues in kubernetes: https://github.com/kubernetes/kubernetes/issues/60164
	// This is also mentioned as one of limitations of StatefulSets: https://kubernetes.io/docs/concepts/workloads/controllers/statefulset/#limitations
	return &appsv1.StatefulSetSpec{
		Replicas:            tr.Spec.Replicas,
		MinReadySeconds:     minReadySeconds,
		PodManagementPolicy: appsv1.ParallelPodManagement,
		UpdateStrategy: appsv1.StatefulSetUpdateStrategy{
			Type: appsv1.RollingUpdateStatefulSetStrategyType,
		},
		Selector: &metav1.LabelSelector{
			MatchLabels: finalLabels,
		},
		Template: v1.PodTemplateSpec{
			ObjectMeta: metav1.ObjectMeta{
				Labels:      finalLabels,
				Annotations: podAnnotations,
			},
			Spec: v1.PodSpec{
				NodeSelector:                  tr.Spec.NodeSelector,
				PriorityClassName:             tr.Spec.PriorityClassName,
				ServiceAccountName:            tr.Spec.ServiceAccountName,
				TerminationGracePeriodSeconds: &terminationGracePeriod,
				Containers:                    containers,
				InitContainers:                tr.Spec.InitContainers,
				Volumes:                       trVolumes,
				SecurityContext:               tr.Spec.SecurityContext,
				Tolerations:                   tr.Spec.Tolerations,
				Affinity:                      tr.Spec.Affinity,
				TopologySpreadConstraints:     tr.Spec.TopologySpreadConstraints,
				HostAliases:                   operator.MakeHostAliases(tr.Spec.HostAliases),
			},
		},
	}, nil
}

func makeStatefulSetService(tr *monitoringv1.ThanosRuler, config Config) *v1.Service {

	if tr.Spec.PortName == "" {
		tr.Spec.PortName = defaultPortName
	}

	svc := &v1.Service{
		ObjectMeta: metav1.ObjectMeta{
			Name: governingServiceName,
			Labels: config.Labels.Merge(map[string]string{
				"operated-thanos-ruler": "true",
			}),
			OwnerReferences: []metav1.OwnerReference{
				{
					Name:       tr.GetName(),
					Kind:       tr.Kind,
					APIVersion: tr.APIVersion,
					UID:        tr.GetUID(),
				},
			},
		},
		Spec: v1.ServiceSpec{
			ClusterIP: "None",
			Ports: []v1.ServicePort{
				{
					Name:       tr.Spec.PortName,
					Port:       10902,
					TargetPort: intstr.FromString(tr.Spec.PortName),
					Protocol:   v1.ProtocolTCP,
				},
				{
					Name:       "grpc",
					Port:       10901,
					TargetPort: intstr.FromString("grpc"),
					Protocol:   v1.ProtocolTCP,
				},
			},
			Selector: map[string]string{
				"app.kubernetes.io/name": thanosRulerLabel,
			},
		},
	}
	return svc
}

func prefixedName(name string) string {
	return fmt.Sprintf("thanos-ruler-%s", name)
}

func volumeName(name string) string {
	return fmt.Sprintf("%s-data", prefixedName(name))
}

<<<<<<< HEAD
func generateRemoteWriteConfigYaml(remoteWrites []monitoringv1.RemoteWriteSpec) yaml.MapSlice {
	cfgs := []yaml.MapSlice{}
	for _, spec := range remoteWrites {
		//defaults
		if spec.RemoteTimeout == "" {
			spec.RemoteTimeout = "30s"
		}

		cfg := yaml.MapSlice{
			{Key: "url", Value: spec.URL},
			{Key: "remote_timeout", Value: spec.RemoteTimeout},
			{Key: "name", Value: spec.Name},
		}
		if spec.QueueConfig != nil {
			queueConfig := yaml.MapSlice{}

			if spec.QueueConfig.Capacity != int(0) {
				queueConfig = append(queueConfig, yaml.MapItem{Key: "capacity", Value: spec.QueueConfig.Capacity})
			}

			if spec.QueueConfig.MinShards != int(0) {
				queueConfig = append(queueConfig, yaml.MapItem{Key: "min_shards", Value: spec.QueueConfig.MinShards})
			}

			if spec.QueueConfig.MaxShards != int(0) {
				queueConfig = append(queueConfig, yaml.MapItem{Key: "max_shards", Value: spec.QueueConfig.MaxShards})
			}

			if spec.QueueConfig.MaxSamplesPerSend != int(0) {
				queueConfig = append(queueConfig, yaml.MapItem{Key: "max_samples_per_send", Value: spec.QueueConfig.MaxSamplesPerSend})
			}

			if spec.QueueConfig.BatchSendDeadline != "" {
				queueConfig = append(queueConfig, yaml.MapItem{Key: "batch_send_deadline", Value: spec.QueueConfig.BatchSendDeadline})
			}

			if spec.QueueConfig.MinBackoff != "" {
				queueConfig = append(queueConfig, yaml.MapItem{Key: "min_backoff", Value: spec.QueueConfig.MinBackoff})
			}

			if spec.QueueConfig.MaxBackoff != "" {
				queueConfig = append(queueConfig, yaml.MapItem{Key: "max_backoff", Value: spec.QueueConfig.MaxBackoff})
			}

			cfg = append(cfg, yaml.MapItem{Key: "queue_config", Value: queueConfig})
		}

		cfgs = append(cfgs, cfg)
	}

	var cfg yaml.MapSlice
	cfg = append(cfg, yaml.MapItem{
		Key:   "remote_write",
		Value: cfgs,
	})
	return cfg

=======
func mountSecret(secretSelector *v1.SecretKeySelector, volumeName string, trVolumes *[]v1.Volume, trVolumeMounts *[]v1.VolumeMount) string {
	*trVolumes = append(*trVolumes, v1.Volume{
		Name: volumeName,
		VolumeSource: v1.VolumeSource{
			Secret: &v1.SecretVolumeSource{
				SecretName: secretSelector.Name,
				Items: []v1.KeyToPath{
					{
						Key: secretSelector.Key,
					},
				},
			},
		},
	})
	mountpath := configDir + "/" + volumeName + ".yaml"
	*trVolumeMounts = append(*trVolumeMounts, v1.VolumeMount{
		Name:      volumeName,
		MountPath: mountpath,
	})
	return mountpath
>>>>>>> 79994efe
}<|MERGE_RESOLUTION|>--- conflicted
+++ resolved
@@ -294,19 +294,6 @@
 		trCLIArgs = append(trCLIArgs, fmt.Sprintf("--alert.query-url=%s", tr.Spec.AlertQueryURL))
 	}
 
-<<<<<<< HEAD
-	if tr.Spec.AlertRelabelConfigFile != nil {
-		trCLIArgs = append(trCLIArgs, "--alert.relabel-config-file="+*tr.Spec.AlertRelabelConfigFile)
-	} else if tr.Spec.AlertRelabelConfigs != nil {
-		trCLIArgs = append(trCLIArgs, "--alert.relabel-config=$(ALERT_RELABEL_CONFIG)")
-		trEnvVars = append(trEnvVars, v1.EnvVar{
-			Name: "ALERT_RELABEL_CONFIG",
-			ValueFrom: &v1.EnvVarSource{
-				SecretKeyRef: tr.Spec.AlertRelabelConfigs,
-			},
-		})
-	}
-
 	if tr.Spec.RemoteWriteConfig != nil {
 		remoteWriteYaml, err := yaml.Marshal(generateRemoteWriteConfigYaml(tr.Spec.RemoteWriteConfig))
 		if err != nil {
@@ -314,9 +301,6 @@
 		}
 		trCLIArgs = append(trCLIArgs, fmt.Sprintf("--remote-write.config=%s", string(remoteWriteYaml)))
 	}
-
-=======
->>>>>>> 79994efe
 	var additionalContainers []v1.Container
 	if len(ruleConfigMapNames) != 0 {
 		var (
@@ -530,65 +514,6 @@
 	return fmt.Sprintf("%s-data", prefixedName(name))
 }
 
-<<<<<<< HEAD
-func generateRemoteWriteConfigYaml(remoteWrites []monitoringv1.RemoteWriteSpec) yaml.MapSlice {
-	cfgs := []yaml.MapSlice{}
-	for _, spec := range remoteWrites {
-		//defaults
-		if spec.RemoteTimeout == "" {
-			spec.RemoteTimeout = "30s"
-		}
-
-		cfg := yaml.MapSlice{
-			{Key: "url", Value: spec.URL},
-			{Key: "remote_timeout", Value: spec.RemoteTimeout},
-			{Key: "name", Value: spec.Name},
-		}
-		if spec.QueueConfig != nil {
-			queueConfig := yaml.MapSlice{}
-
-			if spec.QueueConfig.Capacity != int(0) {
-				queueConfig = append(queueConfig, yaml.MapItem{Key: "capacity", Value: spec.QueueConfig.Capacity})
-			}
-
-			if spec.QueueConfig.MinShards != int(0) {
-				queueConfig = append(queueConfig, yaml.MapItem{Key: "min_shards", Value: spec.QueueConfig.MinShards})
-			}
-
-			if spec.QueueConfig.MaxShards != int(0) {
-				queueConfig = append(queueConfig, yaml.MapItem{Key: "max_shards", Value: spec.QueueConfig.MaxShards})
-			}
-
-			if spec.QueueConfig.MaxSamplesPerSend != int(0) {
-				queueConfig = append(queueConfig, yaml.MapItem{Key: "max_samples_per_send", Value: spec.QueueConfig.MaxSamplesPerSend})
-			}
-
-			if spec.QueueConfig.BatchSendDeadline != "" {
-				queueConfig = append(queueConfig, yaml.MapItem{Key: "batch_send_deadline", Value: spec.QueueConfig.BatchSendDeadline})
-			}
-
-			if spec.QueueConfig.MinBackoff != "" {
-				queueConfig = append(queueConfig, yaml.MapItem{Key: "min_backoff", Value: spec.QueueConfig.MinBackoff})
-			}
-
-			if spec.QueueConfig.MaxBackoff != "" {
-				queueConfig = append(queueConfig, yaml.MapItem{Key: "max_backoff", Value: spec.QueueConfig.MaxBackoff})
-			}
-
-			cfg = append(cfg, yaml.MapItem{Key: "queue_config", Value: queueConfig})
-		}
-
-		cfgs = append(cfgs, cfg)
-	}
-
-	var cfg yaml.MapSlice
-	cfg = append(cfg, yaml.MapItem{
-		Key:   "remote_write",
-		Value: cfgs,
-	})
-	return cfg
-
-=======
 func mountSecret(secretSelector *v1.SecretKeySelector, volumeName string, trVolumes *[]v1.Volume, trVolumeMounts *[]v1.VolumeMount) string {
 	*trVolumes = append(*trVolumes, v1.Volume{
 		Name: volumeName,
@@ -609,5 +534,63 @@
 		MountPath: mountpath,
 	})
 	return mountpath
->>>>>>> 79994efe
+}
+
+func generateRemoteWriteConfigYaml(remoteWrites []monitoringv1.RemoteWriteSpec) yaml.MapSlice {
+	cfgs := []yaml.MapSlice{}
+	for _, spec := range remoteWrites {
+		//defaults
+		if spec.RemoteTimeout == "" {
+			spec.RemoteTimeout = "30s"
+		}
+
+		cfg := yaml.MapSlice{
+			{Key: "url", Value: spec.URL},
+			{Key: "remote_timeout", Value: spec.RemoteTimeout},
+			{Key: "name", Value: spec.Name},
+		}
+		if spec.QueueConfig != nil {
+			queueConfig := yaml.MapSlice{}
+
+			if spec.QueueConfig.Capacity != int(0) {
+				queueConfig = append(queueConfig, yaml.MapItem{Key: "capacity", Value: spec.QueueConfig.Capacity})
+			}
+
+			if spec.QueueConfig.MinShards != int(0) {
+				queueConfig = append(queueConfig, yaml.MapItem{Key: "min_shards", Value: spec.QueueConfig.MinShards})
+			}
+
+			if spec.QueueConfig.MaxShards != int(0) {
+				queueConfig = append(queueConfig, yaml.MapItem{Key: "max_shards", Value: spec.QueueConfig.MaxShards})
+			}
+
+			if spec.QueueConfig.MaxSamplesPerSend != int(0) {
+				queueConfig = append(queueConfig, yaml.MapItem{Key: "max_samples_per_send", Value: spec.QueueConfig.MaxSamplesPerSend})
+			}
+
+			if spec.QueueConfig.BatchSendDeadline != "" {
+				queueConfig = append(queueConfig, yaml.MapItem{Key: "batch_send_deadline", Value: spec.QueueConfig.BatchSendDeadline})
+			}
+
+			if spec.QueueConfig.MinBackoff != "" {
+				queueConfig = append(queueConfig, yaml.MapItem{Key: "min_backoff", Value: spec.QueueConfig.MinBackoff})
+			}
+
+			if spec.QueueConfig.MaxBackoff != "" {
+				queueConfig = append(queueConfig, yaml.MapItem{Key: "max_backoff", Value: spec.QueueConfig.MaxBackoff})
+			}
+
+			cfg = append(cfg, yaml.MapItem{Key: "queue_config", Value: queueConfig})
+		}
+
+		cfgs = append(cfgs, cfg)
+	}
+
+	var cfg yaml.MapSlice
+	cfg = append(cfg, yaml.MapItem{
+		Key:   "remote_write",
+		Value: cfgs,
+	})
+	return cfg
+
 }