--- conflicted
+++ resolved
@@ -296,7 +296,14 @@
 		trCLIArgs = append(trCLIArgs, monitoringv1.Argument{Name: "alert.query-url", Value: tr.Spec.AlertQueryURL})
 	}
 
-<<<<<<< HEAD
+	containerArgs, err := operator.BuildArgs(trCLIArgs, tr.Spec.AdditionalArgs)
+	if err != nil {
+		return nil, err
+	}
+
+	// The first argument to thanos must be "rule" to start thanos ruler, e.g. "thanos rule --data-dir..."
+	containerArgs = append([]string{"rule"}, containerArgs...)
+
 	if len(tr.Spec.Version) > 0 {
 		version, err := semver.ParseTolerant(tr.Spec.Version)
 		if err != nil {
@@ -312,16 +319,6 @@
 			}
 		}
 	}
-=======
-	containerArgs, err := operator.BuildArgs(trCLIArgs, tr.Spec.AdditionalArgs)
-	if err != nil {
-		return nil, err
-	}
-
-	// The first argument to thanos must be "rule" to start thanos ruler, e.g. "thanos rule --data-dir..."
-	containerArgs = append([]string{"rule"}, containerArgs...)
-
->>>>>>> d53cae45
 	var additionalContainers []v1.Container
 	if len(ruleConfigMapNames) != 0 {
 		var (
@@ -566,8 +563,7 @@
 		Name:      volumeName,
 		MountPath: mountpath,
 	})
-<<<<<<< HEAD
-	return mountpath
+	return mountpath + "/" + path
 }
 
 func generateRemoteWriteConfigYaml(remoteWrites []monitoringv1.RemoteWriteSpecV2) yaml.MapSlice {
@@ -626,7 +622,4 @@
 	})
 	return cfg
 
-=======
-	return mountpath + "/" + path
->>>>>>> d53cae45
 }