--- conflicted
+++ resolved
@@ -1400,17 +1400,15 @@
 		level.Warn(logger).Log("msg", msg, "current_version", amVersion.String())
 		ogc.Entity = ""
 	}
-<<<<<<< HEAD
-	for _, responder := range ogc.Responders {
-		if err := responder.sanitize(amVersion, logger); err != nil {
-			return err
-		}
-=======
 	if ogc.UpdateAlerts != nil && lessThanV0_24 {
 		msg := "update_alerts 'entity' supported in AlertManager >= 0.24.0 only - dropping field from provided config"
 		level.Warn(logger).Log("msg", msg, "current_version", amVersion.String())
 		ogc.UpdateAlerts = nil
->>>>>>> 8e6de29b
+	}
+	for _, responder := range ogc.Responders {
+		if err := responder.sanitize(amVersion, logger); err != nil {
+			return err
+		}
 	}
 
 	if ogc.APIKey != "" {
