--- conflicted
+++ resolved
@@ -1361,12 +1361,7 @@
 | minReadySeconds | Minimum number of seconds for which a newly created pod should be ready without any of its container crashing for it to be considered available. Defaults to 0 (pod will be considered available as soon as it is ready) This is an alpha field and requires enabling StatefulSetMinReadySeconds feature gate. | *uint32 | false |
 | alertRelabelConfigs | AlertRelabelConfigs configures alert relabeling in ThanosRuler. Alert relabel configurations must have the form as specified in the official Prometheus documentation: https://prometheus.io/docs/prometheus/latest/configuration/configuration/#alert_relabel_configs Alternative to AlertRelabelConfigFile, and lower order priority. | *[v1.SecretKeySelector](https://kubernetes.io/docs/reference/generated/kubernetes-api/v1.23/#secretkeyselector-v1-core) | false |
 | alertRelabelConfigFile | AlertRelabelConfigFile specifies the path of the alert relabeling configuration file. When used alongside with AlertRelabelConfigs, alertRelabelConfigFile takes precedence. | *string | false |
-<<<<<<< HEAD
-| remoteWriteConfigFile | RemoteWriteConfig configures stateless mode in ThanosRuler. RemoteWriteConfig configurations must have the form as specified in the official Prometheus documentation: https://thanos.io/tip/components/rule.md/#stateless-ruler-via-remote-write | *[v1.SecretKeySelector](https://kubernetes.io/docs/reference/generated/kubernetes-api/v1.23/#secretkeyselector-v1-core) | false |
-| remoteWriteConfigFile | RemoteWriteConfigFile specifies the path of the remote write file. When used alongside with RemoteWriteConfig, remoteWriteConfigFile takes precedence. | *string | false |
-=======
 | hostAliases | Pods' hostAliases configuration | [][HostAlias](#hostalias) | false |
->>>>>>> c98a043d
 
 [Back to TOC](#table-of-contents)
 
