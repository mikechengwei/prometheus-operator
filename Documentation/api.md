---
title: "API"
description: "Generated API docs for the Prometheus Operator"
lead: ""
date: 2021-03-08T08:49:31+00:00
draft: false
images: []
menu:
  docs:
    parent: "operator"
weight: 1000
toc: true
---

This Document documents the types introduced by the Prometheus Operator to be consumed by users.

> Note this document is generated from code comments. When contributing a change to this document please do so by changing the code comments.

## Table of Contents
* [APIServerConfig](#apiserverconfig)
* [AlertingSpec](#alertingspec)
* [Alertmanager](#alertmanager)
* [AlertmanagerEndpoints](#alertmanagerendpoints)
* [AlertmanagerList](#alertmanagerlist)
* [AlertmanagerSpec](#alertmanagerspec)
* [AlertmanagerStatus](#alertmanagerstatus)
* [ArbitraryFSAccessThroughSMsConfig](#arbitraryfsaccessthroughsmsconfig)
* [Authorization](#authorization)
* [BasicAuth](#basicauth)
* [EmbeddedObjectMetadata](#embeddedobjectmetadata)
* [EmbeddedPersistentVolumeClaim](#embeddedpersistentvolumeclaim)
* [Endpoint](#endpoint)
* [MetadataConfig](#metadataconfig)
* [NamespaceSelector](#namespaceselector)
* [OAuth2](#oauth2)
* [PodMetricsEndpoint](#podmetricsendpoint)
* [PodMetricsEndpointTLSConfig](#podmetricsendpointtlsconfig)
* [PodMonitor](#podmonitor)
* [PodMonitorList](#podmonitorlist)
* [PodMonitorSpec](#podmonitorspec)
* [Probe](#probe)
* [ProbeList](#probelist)
* [ProbeSpec](#probespec)
* [ProbeTLSConfig](#probetlsconfig)
* [ProbeTargetIngress](#probetargetingress)
* [ProbeTargetStaticConfig](#probetargetstaticconfig)
* [ProbeTargets](#probetargets)
* [ProberSpec](#proberspec)
* [Prometheus](#prometheus)
* [PrometheusList](#prometheuslist)
* [PrometheusRule](#prometheusrule)
* [PrometheusRuleExcludeConfig](#prometheusruleexcludeconfig)
* [PrometheusRuleList](#prometheusrulelist)
* [PrometheusRuleSpec](#prometheusrulespec)
* [PrometheusSpec](#prometheusspec)
* [PrometheusStatus](#prometheusstatus)
* [QuerySpec](#queryspec)
* [QueueConfig](#queueconfig)
* [RelabelConfig](#relabelconfig)
* [RemoteReadSpec](#remotereadspec)
* [RemoteWriteSpec](#remotewritespec)
* [Rule](#rule)
* [RuleGroup](#rulegroup)
* [Rules](#rules)
* [RulesAlert](#rulesalert)
* [SafeAuthorization](#safeauthorization)
* [SafeTLSConfig](#safetlsconfig)
* [SecretOrConfigMap](#secretorconfigmap)
* [ServiceMonitor](#servicemonitor)
* [ServiceMonitorList](#servicemonitorlist)
* [ServiceMonitorSpec](#servicemonitorspec)
* [StorageSpec](#storagespec)
* [TLSConfig](#tlsconfig)
* [ThanosSpec](#thanosspec)
* [WebSpec](#webspec)
* [WebTLSConfig](#webtlsconfig)
* [ThanosRuler](#thanosruler)
* [ThanosRulerList](#thanosrulerlist)
* [ThanosRulerSpec](#thanosrulerspec)
* [ThanosRulerStatus](#thanosrulerstatus)
* [AlertmanagerConfig](#alertmanagerconfig)
* [AlertmanagerConfigList](#alertmanagerconfiglist)
* [AlertmanagerConfigSpec](#alertmanagerconfigspec)
* [EmailConfig](#emailconfig)
* [HTTPConfig](#httpconfig)
* [InhibitRule](#inhibitrule)
* [KeyValue](#keyvalue)
* [Matcher](#matcher)
* [OpsGenieConfig](#opsgenieconfig)
* [OpsGenieConfigResponder](#opsgenieconfigresponder)
* [PagerDutyConfig](#pagerdutyconfig)
* [PushoverConfig](#pushoverconfig)
* [Receiver](#receiver)
* [Route](#route)
* [SlackAction](#slackaction)
* [SlackConfig](#slackconfig)
* [SlackConfirmationField](#slackconfirmationfield)
* [SlackField](#slackfield)
* [VictorOpsConfig](#victoropsconfig)
* [WeChatConfig](#wechatconfig)
* [WebhookConfig](#webhookconfig)

## APIServerConfig

APIServerConfig defines a host and auth methods to access apiserver. More info: https://prometheus.io/docs/prometheus/latest/configuration/configuration/#kubernetes_sd_config


<em>appears in: [PrometheusSpec](#prometheusspec)</em>

| Field | Description | Scheme | Required |
| ----- | ----------- | ------ | -------- |
| host | Host of apiserver. A valid string consisting of a hostname or IP followed by an optional port number | string | true |
| basicAuth | BasicAuth allow an endpoint to authenticate over basic authentication | *[BasicAuth](#basicauth) | false |
| bearerToken | Bearer token for accessing apiserver. | string | false |
| bearerTokenFile | File to read bearer token for accessing apiserver. | string | false |
| tlsConfig | TLS Config to use for accessing apiserver. | *[TLSConfig](#tlsconfig) | false |
| authorization | Authorization section for accessing apiserver | *[Authorization](#authorization) | false |

[Back to TOC](#table-of-contents)

## AlertingSpec

AlertingSpec defines parameters for alerting configuration of Prometheus servers.


<em>appears in: [PrometheusSpec](#prometheusspec)</em>

| Field | Description | Scheme | Required |
| ----- | ----------- | ------ | -------- |
| alertmanagers | AlertmanagerEndpoints Prometheus should fire alerts against. | [][AlertmanagerEndpoints](#alertmanagerendpoints) | true |

[Back to TOC](#table-of-contents)

## Alertmanager

Alertmanager describes an Alertmanager cluster.


<em>appears in: [AlertmanagerList](#alertmanagerlist)</em>

| Field | Description | Scheme | Required |
| ----- | ----------- | ------ | -------- |
| metadata |  | [metav1.ObjectMeta](https://kubernetes.io/docs/reference/generated/kubernetes-api/v1.17/#objectmeta-v1-meta) | false |
| spec | Specification of the desired behavior of the Alertmanager cluster. More info: https://github.com/kubernetes/community/blob/master/contributors/devel/sig-architecture/api-conventions.md#spec-and-status | [AlertmanagerSpec](#alertmanagerspec) | true |
| status | Most recent observed status of the Alertmanager cluster. Read-only. Not included when requesting from the apiserver, only from the Prometheus Operator API itself. More info: https://github.com/kubernetes/community/blob/master/contributors/devel/sig-architecture/api-conventions.md#spec-and-status | *[AlertmanagerStatus](#alertmanagerstatus) | false |

[Back to TOC](#table-of-contents)

## AlertmanagerEndpoints

AlertmanagerEndpoints defines a selection of a single Endpoints object containing alertmanager IPs to fire alerts against.


<em>appears in: [AlertingSpec](#alertingspec)</em>

| Field | Description | Scheme | Required |
| ----- | ----------- | ------ | -------- |
| namespace | Namespace of Endpoints object. | string | true |
| name | Name of Endpoints object in Namespace. | string | true |
| port | Port the Alertmanager API is exposed on. | intstr.IntOrString | true |
| scheme | Scheme to use when firing alerts. | string | false |
| pathPrefix | Prefix for the HTTP path alerts are pushed to. | string | false |
| tlsConfig | TLS Config to use for alertmanager connection. | *[TLSConfig](#tlsconfig) | false |
| bearerTokenFile | BearerTokenFile to read from filesystem to use when authenticating to Alertmanager. | string | false |
| authorization | Authorization section for this alertmanager endpoint | *[SafeAuthorization](#safeauthorization) | false |
| apiVersion | Version of the Alertmanager API that Prometheus uses to send alerts. It can be \"v1\" or \"v2\". | string | false |
| timeout | Timeout is a per-target Alertmanager timeout when pushing alerts. | *string | false |

[Back to TOC](#table-of-contents)

## AlertmanagerList

AlertmanagerList is a list of Alertmanagers.

| Field | Description | Scheme | Required |
| ----- | ----------- | ------ | -------- |
| metadata | Standard list metadata More info: https://github.com/kubernetes/community/blob/master/contributors/devel/sig-architecture/api-conventions.md#metadata | [metav1.ListMeta](https://kubernetes.io/docs/reference/generated/kubernetes-api/v1.17/#listmeta-v1-meta) | false |
| items | List of Alertmanagers | [][Alertmanager](#alertmanager) | true |

[Back to TOC](#table-of-contents)

## AlertmanagerSpec

AlertmanagerSpec is a specification of the desired behavior of the Alertmanager cluster. More info: https://github.com/kubernetes/community/blob/master/contributors/devel/sig-architecture/api-conventions.md#spec-and-status


<em>appears in: [Alertmanager](#alertmanager)</em>

| Field | Description | Scheme | Required |
| ----- | ----------- | ------ | -------- |
| podMetadata | PodMetadata configures Labels and Annotations which are propagated to the alertmanager pods. | *[EmbeddedObjectMetadata](#embeddedobjectmetadata) | false |
| image | Image if specified has precedence over baseImage, tag and sha combinations. Specifying the version is still necessary to ensure the Prometheus Operator knows what version of Alertmanager is being configured. | *string | false |
| version | Version the cluster should be on. | string | false |
| tag | Tag of Alertmanager container image to be deployed. Defaults to the value of `version`. Version is ignored if Tag is set. Deprecated: use 'image' instead.  The image tag can be specified as part of the image URL. | string | false |
| sha | SHA of Alertmanager container image to be deployed. Defaults to the value of `version`. Similar to a tag, but the SHA explicitly deploys an immutable container image. Version and Tag are ignored if SHA is set. Deprecated: use 'image' instead.  The image digest can be specified as part of the image URL. | string | false |
| baseImage | Base image that is used to deploy pods, without tag. Deprecated: use 'image' instead | string | false |
| imagePullSecrets | An optional list of references to secrets in the same namespace to use for pulling prometheus and alertmanager images from registries see http://kubernetes.io/docs/user-guide/images#specifying-imagepullsecrets-on-a-pod | [][v1.LocalObjectReference](https://kubernetes.io/docs/reference/generated/kubernetes-api/v1.17/#localobjectreference-v1-core) | false |
| secrets | Secrets is a list of Secrets in the same namespace as the Alertmanager object, which shall be mounted into the Alertmanager Pods. The Secrets are mounted into /etc/alertmanager/secrets/<secret-name>. | []string | false |
| configMaps | ConfigMaps is a list of ConfigMaps in the same namespace as the Alertmanager object, which shall be mounted into the Alertmanager Pods. The ConfigMaps are mounted into /etc/alertmanager/configmaps/<configmap-name>. | []string | false |
| configSecret | ConfigSecret is the name of a Kubernetes Secret in the same namespace as the Alertmanager object, which contains configuration for this Alertmanager instance. Defaults to 'alertmanager-<alertmanager-name>' The secret is mounted into /etc/alertmanager/config. | string | false |
| logLevel | Log level for Alertmanager to be configured with. | string | false |
| logFormat | Log format for Alertmanager to be configured with. | string | false |
| replicas | Size is the expected size of the alertmanager cluster. The controller will eventually make the size of the running cluster equal to the expected size. | *int32 | false |
| retention | Time duration Alertmanager shall retain data for. Default is '120h', and must match the regular expression `[0-9]+(ms\|s\|m\|h)` (milliseconds seconds minutes hours). | string | false |
| storage | Storage is the definition of how storage will be used by the Alertmanager instances. | *[StorageSpec](#storagespec) | false |
| volumes | Volumes allows configuration of additional volumes on the output StatefulSet definition. Volumes specified will be appended to other volumes that are generated as a result of StorageSpec objects. | []v1.Volume | false |
| volumeMounts | VolumeMounts allows configuration of additional VolumeMounts on the output StatefulSet definition. VolumeMounts specified will be appended to other VolumeMounts in the alertmanager container, that are generated as a result of StorageSpec objects. | []v1.VolumeMount | false |
| externalUrl | The external URL the Alertmanager instances will be available under. This is necessary to generate correct URLs. This is necessary if Alertmanager is not served from root of a DNS name. | string | false |
| routePrefix | The route prefix Alertmanager registers HTTP handlers for. This is useful, if using ExternalURL and a proxy is rewriting HTTP routes of a request, and the actual ExternalURL is still true, but the server serves requests under a different route prefix. For example for use with `kubectl proxy`. | string | false |
| paused | If set to true all actions on the underlying managed objects are not goint to be performed, except for delete actions. | bool | false |
| nodeSelector | Define which Nodes the Pods are scheduled on. | map[string]string | false |
| resources | Define resources requests and limits for single Pods. | [v1.ResourceRequirements](https://kubernetes.io/docs/reference/generated/kubernetes-api/v1.17/#resourcerequirements-v1-core) | false |
| affinity | If specified, the pod's scheduling constraints. | *v1.Affinity | false |
| tolerations | If specified, the pod's tolerations. | []v1.Toleration | false |
| topologySpreadConstraints | If specified, the pod's topology spread constraints. | []v1.TopologySpreadConstraint | false |
| securityContext | SecurityContext holds pod-level security attributes and common container settings. This defaults to the default PodSecurityContext. | *v1.PodSecurityContext | false |
| serviceAccountName | ServiceAccountName is the name of the ServiceAccount to use to run the Prometheus Pods. | string | false |
| listenLocal | ListenLocal makes the Alertmanager server listen on loopback, so that it does not bind against the Pod IP. Note this is only for the Alertmanager UI, not the gossip communication. | bool | false |
| containers | Containers allows injecting additional containers. This is meant to allow adding an authentication proxy to an Alertmanager pod. Containers described here modify an operator generated container if they share the same name and modifications are done via a strategic merge patch. The current container names are: `alertmanager` and `config-reloader`. Overriding containers is entirely outside the scope of what the maintainers will support and by doing so, you accept that this behaviour may break at any time without notice. | []v1.Container | false |
| initContainers | InitContainers allows adding initContainers to the pod definition. Those can be used to e.g. fetch secrets for injection into the Alertmanager configuration from external sources. Any errors during the execution of an initContainer will lead to a restart of the Pod. More info: https://kubernetes.io/docs/concepts/workloads/pods/init-containers/ Using initContainers for any use case other then secret fetching is entirely outside the scope of what the maintainers will support and by doing so, you accept that this behaviour may break at any time without notice. | []v1.Container | false |
| priorityClassName | Priority class assigned to the Pods | string | false |
| additionalPeers | AdditionalPeers allows injecting a set of additional Alertmanagers to peer with to form a highly available cluster. | []string | false |
| clusterAdvertiseAddress | ClusterAdvertiseAddress is the explicit address to advertise in cluster. Needs to be provided for non RFC1918 [1] (public) addresses. [1] RFC1918: https://tools.ietf.org/html/rfc1918 | string | false |
| clusterGossipInterval | Interval between gossip attempts. | string | false |
| clusterPushpullInterval | Interval between pushpull attempts. | string | false |
| clusterPeerTimeout | Timeout for cluster peering. | string | false |
| portName | Port name used for the pods and governing service. This defaults to web | string | false |
| forceEnableClusterMode | ForceEnableClusterMode ensures Alertmanager does not deactivate the cluster mode when running with a single replica. Use case is e.g. spanning an Alertmanager cluster across Kubernetes clusters with a single replica in each. | bool | false |
| alertmanagerConfigSelector | AlertmanagerConfigs to be selected for to merge and configure Alertmanager with. | *[metav1.LabelSelector](https://kubernetes.io/docs/reference/generated/kubernetes-api/v1.17/#labelselector-v1-meta) | false |
| alertmanagerConfigNamespaceSelector | Namespaces to be selected for AlertmanagerConfig discovery. If nil, only check own namespace. | *[metav1.LabelSelector](https://kubernetes.io/docs/reference/generated/kubernetes-api/v1.17/#labelselector-v1-meta) | false |

[Back to TOC](#table-of-contents)

## AlertmanagerStatus

AlertmanagerStatus is the most recent observed status of the Alertmanager cluster. Read-only. Not included when requesting from the apiserver, only from the Prometheus Operator API itself. More info: https://github.com/kubernetes/community/blob/master/contributors/devel/sig-architecture/api-conventions.md#spec-and-status


<em>appears in: [Alertmanager](#alertmanager)</em>

| Field | Description | Scheme | Required |
| ----- | ----------- | ------ | -------- |
| paused | Represents whether any actions on the underlying managed objects are being performed. Only delete actions will be performed. | bool | true |
| replicas | Total number of non-terminated pods targeted by this Alertmanager cluster (their labels match the selector). | int32 | true |
| updatedReplicas | Total number of non-terminated pods targeted by this Alertmanager cluster that have the desired version spec. | int32 | true |
| availableReplicas | Total number of available pods (ready for at least minReadySeconds) targeted by this Alertmanager cluster. | int32 | true |
| unavailableReplicas | Total number of unavailable pods targeted by this Alertmanager cluster. | int32 | true |

[Back to TOC](#table-of-contents)

## ArbitraryFSAccessThroughSMsConfig

ArbitraryFSAccessThroughSMsConfig enables users to configure, whether a service monitor selected by the Prometheus instance is allowed to use arbitrary files on the file system of the Prometheus container. This is the case when e.g. a service monitor specifies a BearerTokenFile in an endpoint. A malicious user could create a service monitor selecting arbitrary secret files in the Prometheus container. Those secrets would then be sent with a scrape request by Prometheus to a malicious target. Denying the above would prevent the attack, users can instead use the BearerTokenSecret field.


<em>appears in: [PrometheusSpec](#prometheusspec)</em>

| Field | Description | Scheme | Required |
| ----- | ----------- | ------ | -------- |
| deny |  | bool | false |

[Back to TOC](#table-of-contents)

## Authorization

<<<<<<< HEAD
Authorization allow an endpoint to authenticate by configuring the authentication token More info: https://prometheus.io/docs/alerting/latest/configuration/#http_config

| Field | Description | Scheme | Required |
| ----- | ----------- | ------ | -------- |
| type | The type of the token to use. Defaults to `Bearer`. | string | false |
| credentials | The secret to pass to in the header. | [v1.SecretKeySelector](https://kubernetes.io/docs/reference/generated/kubernetes-api/v1.17/#secretkeyselector-v1-core) | true |
=======
Authorization contains optional `Authorization` header configuration. This section is only understood by versions of Prometheus >= 2.26.0.


<em>appears in: [APIServerConfig](#apiserverconfig), [RemoteReadSpec](#remotereadspec), [RemoteWriteSpec](#remotewritespec)</em>

| Field | Description | Scheme | Required |
| ----- | ----------- | ------ | -------- |
| type | Set the authentication type. Defaults to Bearer, Basic will cause an error | string | false |
| credentials | The secret's key that contains the credentials of the request | *[v1.SecretKeySelector](https://kubernetes.io/docs/reference/generated/kubernetes-api/v1.17/#secretkeyselector-v1-core) | false |
| credentialsFile | File to read a secret from, mutually exclusive with Credentials (from SafeAuthorization) | string | false |
>>>>>>> 83fe3656

[Back to TOC](#table-of-contents)

## BasicAuth

BasicAuth allow an endpoint to authenticate over basic authentication More info: https://prometheus.io/docs/operating/configuration/#endpoints


<em>appears in: [APIServerConfig](#apiserverconfig), [Endpoint](#endpoint), [PodMetricsEndpoint](#podmetricsendpoint), [ProbeSpec](#probespec), [RemoteReadSpec](#remotereadspec), [RemoteWriteSpec](#remotewritespec)</em>

| Field | Description | Scheme | Required |
| ----- | ----------- | ------ | -------- |
| username | The secret in the service monitor namespace that contains the username for authentication. | [v1.SecretKeySelector](https://kubernetes.io/docs/reference/generated/kubernetes-api/v1.17/#secretkeyselector-v1-core) | false |
| password | The secret in the service monitor namespace that contains the password for authentication. | [v1.SecretKeySelector](https://kubernetes.io/docs/reference/generated/kubernetes-api/v1.17/#secretkeyselector-v1-core) | false |

[Back to TOC](#table-of-contents)

## EmbeddedObjectMetadata

EmbeddedObjectMetadata contains a subset of the fields included in k8s.io/apimachinery/pkg/apis/meta/v1.ObjectMeta Only fields which are relevant to embedded resources are included.


<em>appears in: [AlertmanagerSpec](#alertmanagerspec), [EmbeddedPersistentVolumeClaim](#embeddedpersistentvolumeclaim), [PrometheusSpec](#prometheusspec), [ThanosRulerSpec](#thanosrulerspec)</em>

| Field | Description | Scheme | Required |
| ----- | ----------- | ------ | -------- |
| name | Name must be unique within a namespace. Is required when creating resources, although some resources may allow a client to request the generation of an appropriate name automatically. Name is primarily intended for creation idempotence and configuration definition. Cannot be updated. More info: http://kubernetes.io/docs/user-guide/identifiers#names | string | false |
| labels | Map of string keys and values that can be used to organize and categorize (scope and select) objects. May match selectors of replication controllers and services. More info: http://kubernetes.io/docs/user-guide/labels | map[string]string | false |
| annotations | Annotations is an unstructured key value map stored with a resource that may be set by external tools to store and retrieve arbitrary metadata. They are not queryable and should be preserved when modifying objects. More info: http://kubernetes.io/docs/user-guide/annotations | map[string]string | false |

[Back to TOC](#table-of-contents)

## EmbeddedPersistentVolumeClaim

EmbeddedPersistentVolumeClaim is an embedded version of k8s.io/api/core/v1.PersistentVolumeClaim. It contains TypeMeta and a reduced ObjectMeta.


<em>appears in: [StorageSpec](#storagespec)</em>

| Field | Description | Scheme | Required |
| ----- | ----------- | ------ | -------- |
| metadata | EmbeddedMetadata contains metadata relevant to an EmbeddedResource. | [EmbeddedObjectMetadata](#embeddedobjectmetadata) | false |
| spec | Spec defines the desired characteristics of a volume requested by a pod author. More info: https://kubernetes.io/docs/concepts/storage/persistent-volumes#persistentvolumeclaims | v1.PersistentVolumeClaimSpec | false |
| status | Status represents the current information/status of a persistent volume claim. Read-only. More info: https://kubernetes.io/docs/concepts/storage/persistent-volumes#persistentvolumeclaims | v1.PersistentVolumeClaimStatus | false |

[Back to TOC](#table-of-contents)

## Endpoint

Endpoint defines a scrapeable endpoint serving Prometheus metrics.


<em>appears in: [ServiceMonitorSpec](#servicemonitorspec)</em>

| Field | Description | Scheme | Required |
| ----- | ----------- | ------ | -------- |
| port | Name of the service port this endpoint refers to. Mutually exclusive with targetPort. | string | false |
| targetPort | Name or number of the target port of the Pod behind the Service, the port must be specified with container port property. Mutually exclusive with port. | *intstr.IntOrString | false |
| path | HTTP path to scrape for metrics. | string | false |
| scheme | HTTP scheme to use for scraping. | string | false |
| params | Optional HTTP URL parameters | map[string][]string | false |
| interval | Interval at which metrics should be scraped | string | false |
| scrapeTimeout | Timeout after which the scrape is ended | string | false |
| tlsConfig | TLS configuration to use when scraping the endpoint | *[TLSConfig](#tlsconfig) | false |
| bearerTokenFile | File to read bearer token for scraping targets. | string | false |
| bearerTokenSecret | Secret to mount to read bearer token for scraping targets. The secret needs to be in the same namespace as the service monitor and accessible by the Prometheus Operator. | [v1.SecretKeySelector](https://kubernetes.io/docs/reference/generated/kubernetes-api/v1.17/#secretkeyselector-v1-core) | false |
| authorization | Authorization section for this endpoint | *[SafeAuthorization](#safeauthorization) | false |
| honorLabels | HonorLabels chooses the metric's labels on collisions with target labels. | bool | false |
| honorTimestamps | HonorTimestamps controls whether Prometheus respects the timestamps present in scraped data. | *bool | false |
| basicAuth | BasicAuth allow an endpoint to authenticate over basic authentication More info: https://prometheus.io/docs/operating/configuration/#endpoints | *[BasicAuth](#basicauth) | false |
| oauth2 | OAuth2 for the URL. Only valid in Prometheus versions 2.27.0 and newer. | *[OAuth2](#oauth2) | false |
| metricRelabelings | MetricRelabelConfigs to apply to samples before ingestion. | []*[RelabelConfig](#relabelconfig) | false |
| relabelings | RelabelConfigs to apply to samples before scraping. Prometheus Operator automatically adds relabelings for a few standard Kubernetes fields and replaces original scrape job name with __tmp_prometheus_job_name. More info: https://prometheus.io/docs/prometheus/latest/configuration/configuration/#relabel_config | []*[RelabelConfig](#relabelconfig) | false |
| proxyUrl | ProxyURL eg http://proxyserver:2195 Directs scrapes to proxy through this endpoint. | *string | false |

[Back to TOC](#table-of-contents)

## MetadataConfig

Configures the sending of series metadata to remote storage.


<em>appears in: [RemoteWriteSpec](#remotewritespec)</em>

| Field | Description | Scheme | Required |
| ----- | ----------- | ------ | -------- |
| send | Whether metric metadata is sent to remote storage or not. | bool | false |
| sendInterval | How frequently metric metadata is sent to remote storage. | string | false |

[Back to TOC](#table-of-contents)

## NamespaceSelector

NamespaceSelector is a selector for selecting either all namespaces or a list of namespaces.


<em>appears in: [PodMonitorSpec](#podmonitorspec), [ProbeTargetIngress](#probetargetingress), [ServiceMonitorSpec](#servicemonitorspec)</em>

| Field | Description | Scheme | Required |
| ----- | ----------- | ------ | -------- |
| any | Boolean describing whether all namespaces are selected in contrast to a list restricting them. | bool | false |
| matchNames | List of namespace names. | []string | false |

[Back to TOC](#table-of-contents)

## OAuth2

OAuth2 allows an endpoint to authenticate with OAuth2. More info: https://prometheus.io/docs/prometheus/latest/configuration/configuration/#oauth2


<em>appears in: [Endpoint](#endpoint), [PodMetricsEndpoint](#podmetricsendpoint), [ProbeSpec](#probespec), [RemoteReadSpec](#remotereadspec), [RemoteWriteSpec](#remotewritespec)</em>

| Field | Description | Scheme | Required |
| ----- | ----------- | ------ | -------- |
| clientId | The secret or configmap containing the OAuth2 client id | [SecretOrConfigMap](#secretorconfigmap) | true |
| clientSecret | The secret containing the OAuth2 client secret | [v1.SecretKeySelector](https://kubernetes.io/docs/reference/generated/kubernetes-api/v1.17/#secretkeyselector-v1-core) | true |
| tokenUrl | The URL to fetch the token from | string | true |
| scopes | OAuth2 scopes used for the token request | []string | false |
| endpointParams | Parameters to append to the token URL | map[string]string | false |

[Back to TOC](#table-of-contents)

## PodMetricsEndpoint

PodMetricsEndpoint defines a scrapeable endpoint of a Kubernetes Pod serving Prometheus metrics.


<em>appears in: [PodMonitorSpec](#podmonitorspec)</em>

| Field | Description | Scheme | Required |
| ----- | ----------- | ------ | -------- |
| port | Name of the pod port this endpoint refers to. Mutually exclusive with targetPort. | string | false |
| targetPort | Deprecated: Use 'port' instead. | *intstr.IntOrString | false |
| path | HTTP path to scrape for metrics. | string | false |
| scheme | HTTP scheme to use for scraping. | string | false |
| params | Optional HTTP URL parameters | map[string][]string | false |
| interval | Interval at which metrics should be scraped | string | false |
| scrapeTimeout | Timeout after which the scrape is ended | string | false |
| tlsConfig | TLS configuration to use when scraping the endpoint. | *[PodMetricsEndpointTLSConfig](#podmetricsendpointtlsconfig) | false |
| bearerTokenSecret | Secret to mount to read bearer token for scraping targets. The secret needs to be in the same namespace as the pod monitor and accessible by the Prometheus Operator. | [v1.SecretKeySelector](https://kubernetes.io/docs/reference/generated/kubernetes-api/v1.17/#secretkeyselector-v1-core) | false |
| honorLabels | HonorLabels chooses the metric's labels on collisions with target labels. | bool | false |
| honorTimestamps | HonorTimestamps controls whether Prometheus respects the timestamps present in scraped data. | *bool | false |
| basicAuth | BasicAuth allow an endpoint to authenticate over basic authentication. More info: https://prometheus.io/docs/operating/configuration/#endpoint | *[BasicAuth](#basicauth) | false |
| oauth2 | OAuth2 for the URL. Only valid in Prometheus versions 2.27.0 and newer. | *[OAuth2](#oauth2) | false |
| authorization | Authorization section for this endpoint | *[SafeAuthorization](#safeauthorization) | false |
| metricRelabelings | MetricRelabelConfigs to apply to samples before ingestion. | []*[RelabelConfig](#relabelconfig) | false |
| relabelings | RelabelConfigs to apply to samples before scraping. Prometheus Operator automatically adds relabelings for a few standard Kubernetes fields and replaces original scrape job name with __tmp_prometheus_job_name. More info: https://prometheus.io/docs/prometheus/latest/configuration/configuration/#relabel_config | []*[RelabelConfig](#relabelconfig) | false |
| proxyUrl | ProxyURL eg http://proxyserver:2195 Directs scrapes to proxy through this endpoint. | *string | false |

[Back to TOC](#table-of-contents)

## PodMetricsEndpointTLSConfig

PodMetricsEndpointTLSConfig specifies TLS configuration parameters.


<em>appears in: [PodMetricsEndpoint](#podmetricsendpoint)</em>

| Field | Description | Scheme | Required |
| ----- | ----------- | ------ | -------- |
| ca | Struct containing the CA cert to use for the targets. | SecretOrConfigMap | false |
| cert | Struct containing the client cert file for the targets. | SecretOrConfigMap | false |
| keySecret | Secret containing the client key file for the targets. | *[v1.SecretKeySelector](https://kubernetes.io/docs/reference/generated/kubernetes-api/v1.17/#secretkeyselector-v1-core) | false |
| serverName | Used to verify the hostname for the targets. | string | false |
| insecureSkipVerify | Disable target certificate validation. | bool | false |

[Back to TOC](#table-of-contents)

## PodMonitor

PodMonitor defines monitoring for a set of pods.


<em>appears in: [PodMonitorList](#podmonitorlist)</em>

| Field | Description | Scheme | Required |
| ----- | ----------- | ------ | -------- |
| metadata |  | [metav1.ObjectMeta](https://kubernetes.io/docs/reference/generated/kubernetes-api/v1.17/#objectmeta-v1-meta) | false |
| spec | Specification of desired Pod selection for target discovery by Prometheus. | [PodMonitorSpec](#podmonitorspec) | true |

[Back to TOC](#table-of-contents)

## PodMonitorList

PodMonitorList is a list of PodMonitors.

| Field | Description | Scheme | Required |
| ----- | ----------- | ------ | -------- |
| metadata | Standard list metadata More info: https://github.com/kubernetes/community/blob/master/contributors/devel/sig-architecture/api-conventions.md#metadata | [metav1.ListMeta](https://kubernetes.io/docs/reference/generated/kubernetes-api/v1.17/#listmeta-v1-meta) | false |
| items | List of PodMonitors | []*[PodMonitor](#podmonitor) | true |

[Back to TOC](#table-of-contents)

## PodMonitorSpec

PodMonitorSpec contains specification parameters for a PodMonitor.


<em>appears in: [PodMonitor](#podmonitor)</em>

| Field | Description | Scheme | Required |
| ----- | ----------- | ------ | -------- |
| jobLabel | The label to use to retrieve the job name from. | string | false |
| podTargetLabels | PodTargetLabels transfers labels on the Kubernetes Pod onto the target. | []string | false |
| podMetricsEndpoints | A list of endpoints allowed as part of this PodMonitor. | [][PodMetricsEndpoint](#podmetricsendpoint) | true |
| selector | Selector to select Pod objects. | [metav1.LabelSelector](https://kubernetes.io/docs/reference/generated/kubernetes-api/v1.17/#labelselector-v1-meta) | true |
| namespaceSelector | Selector to select which namespaces the Endpoints objects are discovered from. | [NamespaceSelector](#namespaceselector) | false |
| sampleLimit | SampleLimit defines per-scrape limit on number of scraped samples that will be accepted. | uint64 | false |
| targetLimit | TargetLimit defines a limit on the number of scraped targets that will be accepted. | uint64 | false |
| labelLimit | Per-scrape limit on number of labels that will be accepted for a sample. Only valid in Prometheus versions 2.27.0 and newer. | uint64 | false |
| labelNameLengthLimit | Per-scrape limit on length of labels name that will be accepted for a sample. Only valid in Prometheus versions 2.27.0 and newer. | uint64 | false |
| labelValueLengthLimit | Per-scrape limit on length of labels value that will be accepted for a sample. Only valid in Prometheus versions 2.27.0 and newer. | uint64 | false |

[Back to TOC](#table-of-contents)

## Probe

Probe defines monitoring for a set of static targets or ingresses.


<em>appears in: [ProbeList](#probelist)</em>

| Field | Description | Scheme | Required |
| ----- | ----------- | ------ | -------- |
| metadata |  | [metav1.ObjectMeta](https://kubernetes.io/docs/reference/generated/kubernetes-api/v1.17/#objectmeta-v1-meta) | false |
| spec | Specification of desired Ingress selection for target discovery by Prometheus. | [ProbeSpec](#probespec) | true |

[Back to TOC](#table-of-contents)

## ProbeList

ProbeList is a list of Probes.

| Field | Description | Scheme | Required |
| ----- | ----------- | ------ | -------- |
| metadata | Standard list metadata More info: https://github.com/kubernetes/community/blob/master/contributors/devel/sig-architecture/api-conventions.md#metadata | [metav1.ListMeta](https://kubernetes.io/docs/reference/generated/kubernetes-api/v1.17/#listmeta-v1-meta) | false |
| items | List of Probes | []*[Probe](#probe) | true |

[Back to TOC](#table-of-contents)

## ProbeSpec

ProbeSpec contains specification parameters for a Probe.


<em>appears in: [Probe](#probe)</em>

| Field | Description | Scheme | Required |
| ----- | ----------- | ------ | -------- |
| jobName | The job name assigned to scraped metrics by default. | string | false |
| prober | Specification for the prober to use for probing targets. The prober.URL parameter is required. Targets cannot be probed if left empty. | [ProberSpec](#proberspec) | false |
| module | The module to use for probing specifying how to probe the target. Example module configuring in the blackbox exporter: https://github.com/prometheus/blackbox_exporter/blob/master/example.yml | string | false |
| targets | Targets defines a set of static and/or dynamically discovered targets to be probed using the prober. | [ProbeTargets](#probetargets) | false |
| interval | Interval at which targets are probed using the configured prober. If not specified Prometheus' global scrape interval is used. | string | false |
| scrapeTimeout | Timeout for scraping metrics from the Prometheus exporter. | string | false |
| tlsConfig | TLS configuration to use when scraping the endpoint. | *[ProbeTLSConfig](#probetlsconfig) | false |
| bearerTokenSecret | Secret to mount to read bearer token for scraping targets. The secret needs to be in the same namespace as the probe and accessible by the Prometheus Operator. | [v1.SecretKeySelector](https://kubernetes.io/docs/reference/generated/kubernetes-api/v1.17/#secretkeyselector-v1-core) | false |
| basicAuth | BasicAuth allow an endpoint to authenticate over basic authentication. More info: https://prometheus.io/docs/operating/configuration/#endpoint | *[BasicAuth](#basicauth) | false |
| oauth2 | OAuth2 for the URL. Only valid in Prometheus versions 2.27.0 and newer. | *[OAuth2](#oauth2) | false |
| authorization | Authorization section for this endpoint | *[SafeAuthorization](#safeauthorization) | false |
| sampleLimit | SampleLimit defines per-scrape limit on number of scraped samples that will be accepted. | uint64 | false |
| targetLimit | TargetLimit defines a limit on the number of scraped targets that will be accepted. | uint64 | false |
| labelLimit | Per-scrape limit on number of labels that will be accepted for a sample. Only valid in Prometheus versions 2.27.0 and newer. | uint64 | false |
| labelNameLengthLimit | Per-scrape limit on length of labels name that will be accepted for a sample. Only valid in Prometheus versions 2.27.0 and newer. | uint64 | false |
| labelValueLengthLimit | Per-scrape limit on length of labels value that will be accepted for a sample. Only valid in Prometheus versions 2.27.0 and newer. | uint64 | false |

[Back to TOC](#table-of-contents)

## ProbeTLSConfig

ProbeTLSConfig specifies TLS configuration parameters.


<em>appears in: [ProbeSpec](#probespec)</em>

| Field | Description | Scheme | Required |
| ----- | ----------- | ------ | -------- |
| ca | Struct containing the CA cert to use for the targets. | SecretOrConfigMap | false |
| cert | Struct containing the client cert file for the targets. | SecretOrConfigMap | false |
| keySecret | Secret containing the client key file for the targets. | *[v1.SecretKeySelector](https://kubernetes.io/docs/reference/generated/kubernetes-api/v1.17/#secretkeyselector-v1-core) | false |
| serverName | Used to verify the hostname for the targets. | string | false |
| insecureSkipVerify | Disable target certificate validation. | bool | false |

[Back to TOC](#table-of-contents)

## ProbeTargetIngress

ProbeTargetIngress defines the set of Ingress objects considered for probing.


<em>appears in: [ProbeTargets](#probetargets)</em>

| Field | Description | Scheme | Required |
| ----- | ----------- | ------ | -------- |
| selector | Select Ingress objects by labels. | [metav1.LabelSelector](https://kubernetes.io/docs/reference/generated/kubernetes-api/v1.17/#labelselector-v1-meta) | false |
| namespaceSelector | Select Ingress objects by namespace. | [NamespaceSelector](#namespaceselector) | false |
| relabelingConfigs | RelabelConfigs to apply to samples before ingestion. More info: https://prometheus.io/docs/prometheus/latest/configuration/configuration/#relabel_config | []*[RelabelConfig](#relabelconfig) | false |

[Back to TOC](#table-of-contents)

## ProbeTargetStaticConfig

ProbeTargetStaticConfig defines the set of static targets considered for probing.


<em>appears in: [ProbeTargets](#probetargets)</em>

| Field | Description | Scheme | Required |
| ----- | ----------- | ------ | -------- |
| static | Targets is a list of URLs to probe using the configured prober. | []string | false |
| labels | Labels assigned to all metrics scraped from the targets. | map[string]string | false |
| relabelingConfigs | RelabelConfigs to apply to samples before ingestion. More info: https://prometheus.io/docs/prometheus/latest/configuration/configuration/#relabel_config | []*[RelabelConfig](#relabelconfig) | false |

[Back to TOC](#table-of-contents)

## ProbeTargets

ProbeTargets defines a set of static and dynamically discovered targets for the prober.


<em>appears in: [ProbeSpec](#probespec)</em>

| Field | Description | Scheme | Required |
| ----- | ----------- | ------ | -------- |
| staticConfig | StaticConfig defines static targets which are considers for probing. More info: https://prometheus.io/docs/prometheus/latest/configuration/configuration/#static_config. | *[ProbeTargetStaticConfig](#probetargetstaticconfig) | false |
| ingress | Ingress defines the set of dynamically discovered ingress objects which hosts are considered for probing. | *[ProbeTargetIngress](#probetargetingress) | false |

[Back to TOC](#table-of-contents)

## ProberSpec

ProberSpec contains specification parameters for the Prober used for probing.


<em>appears in: [ProbeSpec](#probespec)</em>

| Field | Description | Scheme | Required |
| ----- | ----------- | ------ | -------- |
| url | Mandatory URL of the prober. | string | true |
| scheme | HTTP scheme to use for scraping. Defaults to `http`. | string | false |
| path | Path to collect metrics from. Defaults to `/probe`. | string | false |
| proxyUrl | Optional ProxyURL. | string | false |

[Back to TOC](#table-of-contents)

## Prometheus

Prometheus defines a Prometheus deployment.


<em>appears in: [PrometheusList](#prometheuslist)</em>

| Field | Description | Scheme | Required |
| ----- | ----------- | ------ | -------- |
| metadata |  | [metav1.ObjectMeta](https://kubernetes.io/docs/reference/generated/kubernetes-api/v1.17/#objectmeta-v1-meta) | false |
| spec | Specification of the desired behavior of the Prometheus cluster. More info: https://github.com/kubernetes/community/blob/master/contributors/devel/sig-architecture/api-conventions.md#spec-and-status | [PrometheusSpec](#prometheusspec) | true |
| status | Most recent observed status of the Prometheus cluster. Read-only. Not included when requesting from the apiserver, only from the Prometheus Operator API itself. More info: https://github.com/kubernetes/community/blob/master/contributors/devel/sig-architecture/api-conventions.md#spec-and-status | *[PrometheusStatus](#prometheusstatus) | false |

[Back to TOC](#table-of-contents)

## PrometheusList

PrometheusList is a list of Prometheuses.

| Field | Description | Scheme | Required |
| ----- | ----------- | ------ | -------- |
| metadata | Standard list metadata More info: https://github.com/kubernetes/community/blob/master/contributors/devel/sig-architecture/api-conventions.md#metadata | [metav1.ListMeta](https://kubernetes.io/docs/reference/generated/kubernetes-api/v1.17/#listmeta-v1-meta) | false |
| items | List of Prometheuses | []*[Prometheus](#prometheus) | true |

[Back to TOC](#table-of-contents)

## PrometheusRule

PrometheusRule defines recording and alerting rules for a Prometheus instance


<em>appears in: [PrometheusRuleList](#prometheusrulelist)</em>

| Field | Description | Scheme | Required |
| ----- | ----------- | ------ | -------- |
| metadata |  | [metav1.ObjectMeta](https://kubernetes.io/docs/reference/generated/kubernetes-api/v1.17/#objectmeta-v1-meta) | false |
| spec | Specification of desired alerting rule definitions for Prometheus. | [PrometheusRuleSpec](#prometheusrulespec) | true |

[Back to TOC](#table-of-contents)

## PrometheusRuleExcludeConfig

PrometheusRuleExcludeConfig enables users to configure excluded PrometheusRule names and their namespaces to be ignored while enforcing namespace label for alerts and metrics.


<em>appears in: [PrometheusSpec](#prometheusspec), [ThanosRulerSpec](#thanosrulerspec)</em>

| Field | Description | Scheme | Required |
| ----- | ----------- | ------ | -------- |
| ruleNamespace | RuleNamespace - namespace of excluded rule | string | true |
| ruleName | RuleNamespace - name of excluded rule | string | true |

[Back to TOC](#table-of-contents)

## PrometheusRuleList

PrometheusRuleList is a list of PrometheusRules.

| Field | Description | Scheme | Required |
| ----- | ----------- | ------ | -------- |
| metadata | Standard list metadata More info: https://github.com/kubernetes/community/blob/master/contributors/devel/sig-architecture/api-conventions.md#metadata | [metav1.ListMeta](https://kubernetes.io/docs/reference/generated/kubernetes-api/v1.17/#listmeta-v1-meta) | false |
| items | List of Rules | []*[PrometheusRule](#prometheusrule) | true |

[Back to TOC](#table-of-contents)

## PrometheusRuleSpec

PrometheusRuleSpec contains specification parameters for a Rule.


<em>appears in: [PrometheusRule](#prometheusrule)</em>

| Field | Description | Scheme | Required |
| ----- | ----------- | ------ | -------- |
| groups | Content of Prometheus rule file | [][RuleGroup](#rulegroup) | false |

[Back to TOC](#table-of-contents)

## PrometheusSpec

PrometheusSpec is a specification of the desired behavior of the Prometheus cluster. More info: https://github.com/kubernetes/community/blob/master/contributors/devel/sig-architecture/api-conventions.md#spec-and-status


<em>appears in: [Prometheus](#prometheus)</em>

| Field | Description | Scheme | Required |
| ----- | ----------- | ------ | -------- |
| podMetadata | PodMetadata configures Labels and Annotations which are propagated to the prometheus pods. | *[EmbeddedObjectMetadata](#embeddedobjectmetadata) | false |
| serviceMonitorSelector | ServiceMonitors to be selected for target discovery. *Deprecated:* if neither this nor podMonitorSelector are specified, configuration is unmanaged. | *[metav1.LabelSelector](https://kubernetes.io/docs/reference/generated/kubernetes-api/v1.17/#labelselector-v1-meta) | false |
| serviceMonitorNamespaceSelector | Namespace's labels to match for ServiceMonitor discovery. If nil, only check own namespace. | *[metav1.LabelSelector](https://kubernetes.io/docs/reference/generated/kubernetes-api/v1.17/#labelselector-v1-meta) | false |
| podMonitorSelector | *Experimental* PodMonitors to be selected for target discovery. *Deprecated:* if neither this nor serviceMonitorSelector are specified, configuration is unmanaged. | *[metav1.LabelSelector](https://kubernetes.io/docs/reference/generated/kubernetes-api/v1.17/#labelselector-v1-meta) | false |
| podMonitorNamespaceSelector | Namespace's labels to match for PodMonitor discovery. If nil, only check own namespace. | *[metav1.LabelSelector](https://kubernetes.io/docs/reference/generated/kubernetes-api/v1.17/#labelselector-v1-meta) | false |
| probeSelector | *Experimental* Probes to be selected for target discovery. | *[metav1.LabelSelector](https://kubernetes.io/docs/reference/generated/kubernetes-api/v1.17/#labelselector-v1-meta) | false |
| probeNamespaceSelector | *Experimental* Namespaces to be selected for Probe discovery. If nil, only check own namespace. | *[metav1.LabelSelector](https://kubernetes.io/docs/reference/generated/kubernetes-api/v1.17/#labelselector-v1-meta) | false |
| version | Version of Prometheus to be deployed. | string | false |
| tag | Tag of Prometheus container image to be deployed. Defaults to the value of `version`. Version is ignored if Tag is set. Deprecated: use 'image' instead.  The image tag can be specified as part of the image URL. | string | false |
| sha | SHA of Prometheus container image to be deployed. Defaults to the value of `version`. Similar to a tag, but the SHA explicitly deploys an immutable container image. Version and Tag are ignored if SHA is set. Deprecated: use 'image' instead.  The image digest can be specified as part of the image URL. | string | false |
| paused | When a Prometheus deployment is paused, no actions except for deletion will be performed on the underlying objects. | bool | false |
| image | Image if specified has precedence over baseImage, tag and sha combinations. Specifying the version is still necessary to ensure the Prometheus Operator knows what version of Prometheus is being configured. | *string | false |
| baseImage | Base image to use for a Prometheus deployment. Deprecated: use 'image' instead | string | false |
| imagePullSecrets | An optional list of references to secrets in the same namespace to use for pulling prometheus and alertmanager images from registries see http://kubernetes.io/docs/user-guide/images#specifying-imagepullsecrets-on-a-pod | [][v1.LocalObjectReference](https://kubernetes.io/docs/reference/generated/kubernetes-api/v1.17/#localobjectreference-v1-core) | false |
| replicas | Number of replicas of each shard to deploy for a Prometheus deployment. Number of replicas multiplied by shards is the total number of Pods created. | *int32 | false |
| shards | EXPERIMENTAL: Number of shards to distribute targets onto. Number of replicas multiplied by shards is the total number of Pods created. Note that scaling down shards will not reshard data onto remaining instances, it must be manually moved. Increasing shards will not reshard data either but it will continue to be available from the same instances. To query globally use Thanos sidecar and Thanos querier or remote write data to a central location. Sharding is done on the content of the `__address__` target meta-label. | *int32 | false |
| replicaExternalLabelName | Name of Prometheus external label used to denote replica name. Defaults to the value of `prometheus_replica`. External label will _not_ be added when value is set to empty string (`\"\"`). | *string | false |
| prometheusExternalLabelName | Name of Prometheus external label used to denote Prometheus instance name. Defaults to the value of `prometheus`. External label will _not_ be added when value is set to empty string (`\"\"`). | *string | false |
| retention | Time duration Prometheus shall retain data for. Default is '24h', and must match the regular expression `[0-9]+(ms\|s\|m\|h\|d\|w\|y)` (milliseconds seconds minutes hours days weeks years). | string | false |
| retentionSize | Maximum amount of disk space used by blocks. Supported units: B, KB, MB, GB, TB, PB, EB. Ex: `512MB`. | string | false |
| disableCompaction | Disable prometheus compaction. | bool | false |
| walCompression | Enable compression of the write-ahead log using Snappy. This flag is only available in versions of Prometheus >= 2.11.0. | *bool | false |
| logLevel | Log level for Prometheus to be configured with. | string | false |
| logFormat | Log format for Prometheus to be configured with. | string | false |
| scrapeInterval | Interval between consecutive scrapes. Default: `1m` | string | false |
| scrapeTimeout | Number of seconds to wait for target to respond before erroring. | string | false |
| evaluationInterval | Interval between consecutive evaluations. Default: `1m` | string | false |
| rules | /--rules.*/ command-line arguments. | [Rules](#rules) | false |
| externalLabels | The labels to add to any time series or alerts when communicating with external systems (federation, remote storage, Alertmanager). | map[string]string | false |
| enableAdminAPI | Enable access to prometheus web admin API. Defaults to the value of `false`. WARNING: Enabling the admin APIs enables mutating endpoints, to delete data, shutdown Prometheus, and more. Enabling this should be done with care and the user is advised to add additional authentication authorization via a proxy to ensure only clients authorized to perform these actions can do so. For more information see https://prometheus.io/docs/prometheus/latest/querying/api/#tsdb-admin-apis | bool | false |
| enableFeatures | Enable access to Prometheus disabled features. By default, no features are enabled. Enabling disabled features is entirely outside the scope of what the maintainers will support and by doing so, you accept that this behaviour may break at any time without notice. For more information see https://prometheus.io/docs/prometheus/latest/disabled_features/ | []string | false |
| externalUrl | The external URL the Prometheus instances will be available under. This is necessary to generate correct URLs. This is necessary if Prometheus is not served from root of a DNS name. | string | false |
| routePrefix | The route prefix Prometheus registers HTTP handlers for. This is useful, if using ExternalURL and a proxy is rewriting HTTP routes of a request, and the actual ExternalURL is still true, but the server serves requests under a different route prefix. For example for use with `kubectl proxy`. | string | false |
| query | QuerySpec defines the query command line flags when starting Prometheus. | *[QuerySpec](#queryspec) | false |
| storage | Storage spec to specify how storage shall be used. | *[StorageSpec](#storagespec) | false |
| volumes | Volumes allows configuration of additional volumes on the output StatefulSet definition. Volumes specified will be appended to other volumes that are generated as a result of StorageSpec objects. | []v1.Volume | false |
| volumeMounts | VolumeMounts allows configuration of additional VolumeMounts on the output StatefulSet definition. VolumeMounts specified will be appended to other VolumeMounts in the prometheus container, that are generated as a result of StorageSpec objects. | []v1.VolumeMount | false |
| web | WebSpec defines the web command line flags when starting Prometheus. | *[WebSpec](#webspec) | false |
| ruleSelector | A selector to select which PrometheusRules to mount for loading alerting/recording rules from. Until (excluding) Prometheus Operator v0.24.0 Prometheus Operator will migrate any legacy rule ConfigMaps to PrometheusRule custom resources selected by RuleSelector. Make sure it does not match any config maps that you do not want to be migrated. | *[metav1.LabelSelector](https://kubernetes.io/docs/reference/generated/kubernetes-api/v1.17/#labelselector-v1-meta) | false |
| ruleNamespaceSelector | Namespaces to be selected for PrometheusRules discovery. If unspecified, only the same namespace as the Prometheus object is in is used. | *[metav1.LabelSelector](https://kubernetes.io/docs/reference/generated/kubernetes-api/v1.17/#labelselector-v1-meta) | false |
| alerting | Define details regarding alerting. | *[AlertingSpec](#alertingspec) | false |
| resources | Define resources requests and limits for single Pods. | [v1.ResourceRequirements](https://kubernetes.io/docs/reference/generated/kubernetes-api/v1.17/#resourcerequirements-v1-core) | false |
| nodeSelector | Define which Nodes the Pods are scheduled on. | map[string]string | false |
| serviceAccountName | ServiceAccountName is the name of the ServiceAccount to use to run the Prometheus Pods. | string | false |
| secrets | Secrets is a list of Secrets in the same namespace as the Prometheus object, which shall be mounted into the Prometheus Pods. The Secrets are mounted into /etc/prometheus/secrets/<secret-name>. | []string | false |
| configMaps | ConfigMaps is a list of ConfigMaps in the same namespace as the Prometheus object, which shall be mounted into the Prometheus Pods. The ConfigMaps are mounted into /etc/prometheus/configmaps/<configmap-name>. | []string | false |
| affinity | If specified, the pod's scheduling constraints. | *v1.Affinity | false |
| tolerations | If specified, the pod's tolerations. | []v1.Toleration | false |
| topologySpreadConstraints | If specified, the pod's topology spread constraints. | []v1.TopologySpreadConstraint | false |
| remoteWrite | If specified, the remote_write spec. This is an experimental feature, it may change in any upcoming release in a breaking way. | [][RemoteWriteSpec](#remotewritespec) | false |
| remoteRead | If specified, the remote_read spec. This is an experimental feature, it may change in any upcoming release in a breaking way. | [][RemoteReadSpec](#remotereadspec) | false |
| securityContext | SecurityContext holds pod-level security attributes and common container settings. This defaults to the default PodSecurityContext. | *v1.PodSecurityContext | false |
| listenLocal | ListenLocal makes the Prometheus server listen on loopback, so that it does not bind against the Pod IP. | bool | false |
| containers | Containers allows injecting additional containers or modifying operator generated containers. This can be used to allow adding an authentication proxy to a Prometheus pod or to change the behavior of an operator generated container. Containers described here modify an operator generated container if they share the same name and modifications are done via a strategic merge patch. The current container names are: `prometheus`, `config-reloader`, and `thanos-sidecar`. Overriding containers is entirely outside the scope of what the maintainers will support and by doing so, you accept that this behaviour may break at any time without notice. | []v1.Container | false |
| initContainers | InitContainers allows adding initContainers to the pod definition. Those can be used to e.g. fetch secrets for injection into the Prometheus configuration from external sources. Any errors during the execution of an initContainer will lead to a restart of the Pod. More info: https://kubernetes.io/docs/concepts/workloads/pods/init-containers/ InitContainers described here modify an operator generated init containers if they share the same name and modifications are done via a strategic merge patch. The current init container name is: `init-config-reloader`. Overriding init containers is entirely outside the scope of what the maintainers will support and by doing so, you accept that this behaviour may break at any time without notice. | []v1.Container | false |
| additionalScrapeConfigs | AdditionalScrapeConfigs allows specifying a key of a Secret containing additional Prometheus scrape configurations. Scrape configurations specified are appended to the configurations generated by the Prometheus Operator. Job configurations specified must have the form as specified in the official Prometheus documentation: https://prometheus.io/docs/prometheus/latest/configuration/configuration/#scrape_config. As scrape configs are appended, the user is responsible to make sure it is valid. Note that using this feature may expose the possibility to break upgrades of Prometheus. It is advised to review Prometheus release notes to ensure that no incompatible scrape configs are going to break Prometheus after the upgrade. | *[v1.SecretKeySelector](https://kubernetes.io/docs/reference/generated/kubernetes-api/v1.17/#secretkeyselector-v1-core) | false |
| additionalAlertRelabelConfigs | AdditionalAlertRelabelConfigs allows specifying a key of a Secret containing additional Prometheus alert relabel configurations. Alert relabel configurations specified are appended to the configurations generated by the Prometheus Operator. Alert relabel configurations specified must have the form as specified in the official Prometheus documentation: https://prometheus.io/docs/prometheus/latest/configuration/configuration/#alert_relabel_configs. As alert relabel configs are appended, the user is responsible to make sure it is valid. Note that using this feature may expose the possibility to break upgrades of Prometheus. It is advised to review Prometheus release notes to ensure that no incompatible alert relabel configs are going to break Prometheus after the upgrade. | *[v1.SecretKeySelector](https://kubernetes.io/docs/reference/generated/kubernetes-api/v1.17/#secretkeyselector-v1-core) | false |
| additionalAlertManagerConfigs | AdditionalAlertManagerConfigs allows specifying a key of a Secret containing additional Prometheus AlertManager configurations. AlertManager configurations specified are appended to the configurations generated by the Prometheus Operator. Job configurations specified must have the form as specified in the official Prometheus documentation: https://prometheus.io/docs/prometheus/latest/configuration/configuration/#alertmanager_config. As AlertManager configs are appended, the user is responsible to make sure it is valid. Note that using this feature may expose the possibility to break upgrades of Prometheus. It is advised to review Prometheus release notes to ensure that no incompatible AlertManager configs are going to break Prometheus after the upgrade. | *[v1.SecretKeySelector](https://kubernetes.io/docs/reference/generated/kubernetes-api/v1.17/#secretkeyselector-v1-core) | false |
| apiserverConfig | APIServerConfig allows specifying a host and auth methods to access apiserver. If left empty, Prometheus is assumed to run inside of the cluster and will discover API servers automatically and use the pod's CA certificate and bearer token file at /var/run/secrets/kubernetes.io/serviceaccount/. | *[APIServerConfig](#apiserverconfig) | false |
| thanos | Thanos configuration allows configuring various aspects of a Prometheus server in a Thanos environment.\n\nThis section is experimental, it may change significantly without deprecation notice in any release.\n\nThis is experimental and may change significantly without backward compatibility in any release. | *[ThanosSpec](#thanosspec) | false |
| priorityClassName | Priority class assigned to the Pods | string | false |
| portName | Port name used for the pods and governing service. This defaults to web | string | false |
| arbitraryFSAccessThroughSMs | ArbitraryFSAccessThroughSMs configures whether configuration based on a service monitor can access arbitrary files on the file system of the Prometheus container e.g. bearer token files. | [ArbitraryFSAccessThroughSMsConfig](#arbitraryfsaccessthroughsmsconfig) | false |
| overrideHonorLabels | OverrideHonorLabels if set to true overrides all user configured honor_labels. If HonorLabels is set in ServiceMonitor or PodMonitor to true, this overrides honor_labels to false. | bool | false |
| overrideHonorTimestamps | OverrideHonorTimestamps allows to globally enforce honoring timestamps in all scrape configs. | bool | false |
| ignoreNamespaceSelectors | IgnoreNamespaceSelectors if set to true will ignore NamespaceSelector settings from the podmonitor and servicemonitor configs, and they will only discover endpoints within their current namespace.  Defaults to false. | bool | false |
| enforcedNamespaceLabel | EnforcedNamespaceLabel If set, a label will be added to\n\n1. all user-metrics (created by `ServiceMonitor`, `PodMonitor` and `ProbeConfig` object) and 2. in all `PrometheusRule` objects (except the ones excluded in `prometheusRulesExcludedFromEnforce`) to\n   * alerting & recording rules and\n   * the metrics used in their expressions (`expr`).\n\nLabel name is this field's value. Label value is the namespace of the created object (mentioned above). | string | false |
| prometheusRulesExcludedFromEnforce | PrometheusRulesExcludedFromEnforce - list of prometheus rules to be excluded from enforcing of adding namespace labels. Works only if enforcedNamespaceLabel set to true. Make sure both ruleNamespace and ruleName are set for each pair | [][PrometheusRuleExcludeConfig](#prometheusruleexcludeconfig) | false |
| queryLogFile | QueryLogFile specifies the file to which PromQL queries are logged. Note that this location must be writable, and can be persisted using an attached volume. Alternatively, the location can be set to a stdout location such as `/dev/stdout` to log querie information to the default Prometheus log stream. This is only available in versions of Prometheus >= 2.16.0. For more details, see the Prometheus docs (https://prometheus.io/docs/guides/query-log/) | string | false |
| enforcedSampleLimit | EnforcedSampleLimit defines global limit on number of scraped samples that will be accepted. This overrides any SampleLimit set per ServiceMonitor or/and PodMonitor. It is meant to be used by admins to enforce the SampleLimit to keep overall number of samples/series under the desired limit. Note that if SampleLimit is lower that value will be taken instead. | *uint64 | false |
| allowOverlappingBlocks | AllowOverlappingBlocks enables vertical compaction and vertical query merge in Prometheus. This is still experimental in Prometheus so it may change in any upcoming release. | bool | false |
| enforcedTargetLimit | EnforcedTargetLimit defines a global limit on the number of scraped targets.  This overrides any TargetLimit set per ServiceMonitor or/and PodMonitor.  It is meant to be used by admins to enforce the TargetLimit to keep the overall number of targets under the desired limit. Note that if TargetLimit is lower, that value will be taken instead, except if either value is zero, in which case the non-zero value will be used.  If both values are zero, no limit is enforced. | *uint64 | false |
| enforcedLabelLimit | Per-scrape limit on number of labels that will be accepted for a sample. If more than this number of labels are present post metric-relabeling, the entire scrape will be treated as failed. 0 means no limit. Only valid in Prometheus versions 2.27.0 and newer. | *uint64 | false |
| enforcedLabelNameLengthLimit | Per-scrape limit on length of labels name that will be accepted for a sample. If a label name is longer than this number post metric-relabeling, the entire scrape will be treated as failed. 0 means no limit. Only valid in Prometheus versions 2.27.0 and newer. | *uint64 | false |
| enforcedLabelValueLengthLimit | Per-scrape limit on length of labels value that will be accepted for a sample. If a label value is longer than this number post metric-relabeling, the entire scrape will be treated as failed. 0 means no limit. Only valid in Prometheus versions 2.27.0 and newer. | *uint64 | false |

[Back to TOC](#table-of-contents)

## PrometheusStatus

PrometheusStatus is the most recent observed status of the Prometheus cluster. Read-only. Not included when requesting from the apiserver, only from the Prometheus Operator API itself. More info: https://github.com/kubernetes/community/blob/master/contributors/devel/sig-architecture/api-conventions.md#spec-and-status


<em>appears in: [Prometheus](#prometheus)</em>

| Field | Description | Scheme | Required |
| ----- | ----------- | ------ | -------- |
| paused | Represents whether any actions on the underlying managed objects are being performed. Only delete actions will be performed. | bool | true |
| replicas | Total number of non-terminated pods targeted by this Prometheus deployment (their labels match the selector). | int32 | true |
| updatedReplicas | Total number of non-terminated pods targeted by this Prometheus deployment that have the desired version spec. | int32 | true |
| availableReplicas | Total number of available pods (ready for at least minReadySeconds) targeted by this Prometheus deployment. | int32 | true |
| unavailableReplicas | Total number of unavailable pods targeted by this Prometheus deployment. | int32 | true |

[Back to TOC](#table-of-contents)

## QuerySpec

QuerySpec defines the query command line flags when starting Prometheus.


<em>appears in: [PrometheusSpec](#prometheusspec)</em>

| Field | Description | Scheme | Required |
| ----- | ----------- | ------ | -------- |
| lookbackDelta | The delta difference allowed for retrieving metrics during expression evaluations. | *string | false |
| maxConcurrency | Number of concurrent queries that can be run at once. | *int32 | false |
| maxSamples | Maximum number of samples a single query can load into memory. Note that queries will fail if they would load more samples than this into memory, so this also limits the number of samples a query can return. | *int32 | false |
| timeout | Maximum time a query may take before being aborted. | *string | false |

[Back to TOC](#table-of-contents)

## QueueConfig

QueueConfig allows the tuning of remote_write queue_config parameters. This object is referenced in the RemoteWriteSpec object.


<em>appears in: [RemoteWriteSpec](#remotewritespec)</em>

| Field | Description | Scheme | Required |
| ----- | ----------- | ------ | -------- |
| capacity | Capacity is the number of samples to buffer per shard before we start dropping them. | int | false |
| minShards | MinShards is the minimum number of shards, i.e. amount of concurrency. | int | false |
| maxShards | MaxShards is the maximum number of shards, i.e. amount of concurrency. | int | false |
| maxSamplesPerSend | MaxSamplesPerSend is the maximum number of samples per send. | int | false |
| batchSendDeadline | BatchSendDeadline is the maximum time a sample will wait in buffer. | string | false |
| maxRetries | MaxRetries is the maximum number of times to retry a batch on recoverable errors. | int | false |
| minBackoff | MinBackoff is the initial retry delay. Gets doubled for every retry. | string | false |
| maxBackoff | MaxBackoff is the maximum retry delay. | string | false |

[Back to TOC](#table-of-contents)

## RelabelConfig

RelabelConfig allows dynamic rewriting of the label set, being applied to samples before ingestion. It defines `<metric_relabel_configs>`-section of Prometheus configuration. More info: https://prometheus.io/docs/prometheus/latest/configuration/configuration/#metric_relabel_configs


<em>appears in: [Endpoint](#endpoint), [PodMetricsEndpoint](#podmetricsendpoint), [ProbeTargetIngress](#probetargetingress), [ProbeTargetStaticConfig](#probetargetstaticconfig), [RemoteWriteSpec](#remotewritespec)</em>

| Field | Description | Scheme | Required |
| ----- | ----------- | ------ | -------- |
| sourceLabels | The source labels select values from existing labels. Their content is concatenated using the configured separator and matched against the configured regular expression for the replace, keep, and drop actions. | []string | false |
| separator | Separator placed between concatenated source label values. default is ';'. | string | false |
| targetLabel | Label to which the resulting value is written in a replace action. It is mandatory for replace actions. Regex capture groups are available. | string | false |
| regex | Regular expression against which the extracted value is matched. Default is '(.*)' | string | false |
| modulus | Modulus to take of the hash of the source label values. | uint64 | false |
| replacement | Replacement value against which a regex replace is performed if the regular expression matches. Regex capture groups are available. Default is '$1' | string | false |
| action | Action to perform based on regex matching. Default is 'replace' | string | false |

[Back to TOC](#table-of-contents)

## RemoteReadSpec

RemoteReadSpec defines the remote_read configuration for prometheus.


<em>appears in: [PrometheusSpec](#prometheusspec)</em>

| Field | Description | Scheme | Required |
| ----- | ----------- | ------ | -------- |
| url | The URL of the endpoint to send samples to. | string | true |
| name | The name of the remote read queue, must be unique if specified. The name is used in metrics and logging in order to differentiate read configurations.  Only valid in Prometheus versions 2.15.0 and newer. | string | false |
| requiredMatchers | An optional list of equality matchers which have to be present in a selector to query the remote read endpoint. | map[string]string | false |
| remoteTimeout | Timeout for requests to the remote read endpoint. | string | false |
| readRecent | Whether reads should be made for queries for time ranges that the local storage should have complete data for. | bool | false |
| basicAuth | BasicAuth for the URL. | *[BasicAuth](#basicauth) | false |
| oauth2 | OAuth2 for the URL. Only valid in Prometheus versions 2.27.0 and newer. | *[OAuth2](#oauth2) | false |
| bearerToken | Bearer token for remote read. | string | false |
| bearerTokenFile | File to read bearer token for remote read. | string | false |
| authorization | Authorization section for remote read | *[Authorization](#authorization) | false |
| tlsConfig | TLS Config to use for remote read. | *[TLSConfig](#tlsconfig) | false |
| proxyUrl | Optional ProxyURL | string | false |

[Back to TOC](#table-of-contents)

## RemoteWriteSpec

RemoteWriteSpec defines the remote_write configuration for prometheus.


<em>appears in: [PrometheusSpec](#prometheusspec)</em>

| Field | Description | Scheme | Required |
| ----- | ----------- | ------ | -------- |
| url | The URL of the endpoint to send samples to. | string | true |
| name | The name of the remote write queue, must be unique if specified. The name is used in metrics and logging in order to differentiate queues. Only valid in Prometheus versions 2.15.0 and newer. | string | false |
| sendExemplars | Enables sending of exemplars over remote write. Note that exemplar-storage itself must be enabled using the enableFeature option for exemplars to be scraped in the first place.  Only valid in Prometheus versions 2.27.0 and newer. | *bool | false |
| remoteTimeout | Timeout for requests to the remote write endpoint. | string | false |
| headers | Custom HTTP headers to be sent along with each remote write request. Be aware that headers that are set by Prometheus itself can't be overwritten. Only valid in Prometheus versions 2.25.0 and newer. | map[string]string | false |
| writeRelabelConfigs | The list of remote write relabel configurations. | [][RelabelConfig](#relabelconfig) | false |
| oauth2 | OAuth2 for the URL. Only valid in Prometheus versions 2.27.0 and newer. | *[OAuth2](#oauth2) | false |
| basicAuth | BasicAuth for the URL. | *[BasicAuth](#basicauth) | false |
| bearerToken | Bearer token for remote write. | string | false |
| bearerTokenFile | File to read bearer token for remote write. | string | false |
| authorization | Authorization section for remote write | *[Authorization](#authorization) | false |
| tlsConfig | TLS Config to use for remote write. | *[TLSConfig](#tlsconfig) | false |
| proxyUrl | Optional ProxyURL | string | false |
| queueConfig | QueueConfig allows tuning of the remote write queue parameters. | *[QueueConfig](#queueconfig) | false |
| metadataConfig | MetadataConfig configures the sending of series metadata to remote storage. | *[MetadataConfig](#metadataconfig) | false |

[Back to TOC](#table-of-contents)

## Rule

Rule describes an alerting or recording rule See Prometheus documentation: [alerting](https://www.prometheus.io/docs/prometheus/latest/configuration/alerting_rules/) or [recording](https://www.prometheus.io/docs/prometheus/latest/configuration/recording_rules/#recording-rules) rule


<em>appears in: [RuleGroup](#rulegroup)</em>

| Field | Description | Scheme | Required |
| ----- | ----------- | ------ | -------- |
| record |  | string | false |
| alert |  | string | false |
| expr |  | intstr.IntOrString | true |
| for |  | string | false |
| labels |  | map[string]string | false |
| annotations |  | map[string]string | false |

[Back to TOC](#table-of-contents)

## RuleGroup

RuleGroup is a list of sequentially evaluated recording and alerting rules. Note: PartialResponseStrategy is only used by ThanosRuler and will be ignored by Prometheus instances.  Valid values for this field are 'warn' or 'abort'.  More info: https://github.com/thanos-io/thanos/blob/master/docs/components/rule.md#partial-response


<em>appears in: [PrometheusRuleSpec](#prometheusrulespec)</em>

| Field | Description | Scheme | Required |
| ----- | ----------- | ------ | -------- |
| name |  | string | true |
| interval |  | string | false |
| rules |  | [][Rule](#rule) | true |
| partial_response_strategy |  | string | false |

[Back to TOC](#table-of-contents)

## Rules

/--rules.*/ command-line arguments


<em>appears in: [PrometheusSpec](#prometheusspec)</em>

| Field | Description | Scheme | Required |
| ----- | ----------- | ------ | -------- |
| alert |  | [RulesAlert](#rulesalert) | false |

[Back to TOC](#table-of-contents)

## RulesAlert

/--rules.alert.*/ command-line arguments


<em>appears in: [Rules](#rules)</em>

| Field | Description | Scheme | Required |
| ----- | ----------- | ------ | -------- |
| forOutageTolerance | Max time to tolerate prometheus outage for restoring 'for' state of alert. | string | false |
| forGracePeriod | Minimum duration between alert and restored 'for' state. This is maintained only for alerts with configured 'for' time greater than grace period. | string | false |
| resendDelay | Minimum amount of time to wait before resending an alert to Alertmanager. | string | false |

[Back to TOC](#table-of-contents)

## SafeAuthorization

SafeAuthorization specifies a subset of the Authorization struct, that is safe for use in Endpoints (no CrendetialsFile field)


<em>appears in: [AlertmanagerEndpoints](#alertmanagerendpoints), [Authorization](#authorization), [Endpoint](#endpoint), [PodMetricsEndpoint](#podmetricsendpoint), [ProbeSpec](#probespec)</em>

| Field | Description | Scheme | Required |
| ----- | ----------- | ------ | -------- |
| type | Set the authentication type. Defaults to Bearer, Basic will cause an error | string | false |
| credentials | The secret's key that contains the credentials of the request | *[v1.SecretKeySelector](https://kubernetes.io/docs/reference/generated/kubernetes-api/v1.17/#secretkeyselector-v1-core) | false |

[Back to TOC](#table-of-contents)

## SafeTLSConfig

SafeTLSConfig specifies safe TLS configuration parameters.


<em>appears in: [PodMetricsEndpointTLSConfig](#podmetricsendpointtlsconfig), [ProbeTLSConfig](#probetlsconfig), [TLSConfig](#tlsconfig)</em>

| Field | Description | Scheme | Required |
| ----- | ----------- | ------ | -------- |
| ca | Struct containing the CA cert to use for the targets. | [SecretOrConfigMap](#secretorconfigmap) | false |
| cert | Struct containing the client cert file for the targets. | [SecretOrConfigMap](#secretorconfigmap) | false |
| keySecret | Secret containing the client key file for the targets. | *[v1.SecretKeySelector](https://kubernetes.io/docs/reference/generated/kubernetes-api/v1.17/#secretkeyselector-v1-core) | false |
| serverName | Used to verify the hostname for the targets. | string | false |
| insecureSkipVerify | Disable target certificate validation. | bool | false |

[Back to TOC](#table-of-contents)

## SecretOrConfigMap

SecretOrConfigMap allows to specify data as a Secret or ConfigMap. Fields are mutually exclusive.


<em>appears in: [OAuth2](#oauth2), [SafeTLSConfig](#safetlsconfig), [WebTLSConfig](#webtlsconfig)</em>

| Field | Description | Scheme | Required |
| ----- | ----------- | ------ | -------- |
| secret | Secret containing data to use for the targets. | *[v1.SecretKeySelector](https://kubernetes.io/docs/reference/generated/kubernetes-api/v1.17/#secretkeyselector-v1-core) | false |
| configMap | ConfigMap containing data to use for the targets. | *v1.ConfigMapKeySelector | false |

[Back to TOC](#table-of-contents)

## ServiceMonitor

ServiceMonitor defines monitoring for a set of services.


<em>appears in: [ServiceMonitorList](#servicemonitorlist)</em>

| Field | Description | Scheme | Required |
| ----- | ----------- | ------ | -------- |
| metadata |  | [metav1.ObjectMeta](https://kubernetes.io/docs/reference/generated/kubernetes-api/v1.17/#objectmeta-v1-meta) | false |
| spec | Specification of desired Service selection for target discovery by Prometheus. | [ServiceMonitorSpec](#servicemonitorspec) | true |

[Back to TOC](#table-of-contents)

## ServiceMonitorList

ServiceMonitorList is a list of ServiceMonitors.

| Field | Description | Scheme | Required |
| ----- | ----------- | ------ | -------- |
| metadata | Standard list metadata More info: https://github.com/kubernetes/community/blob/master/contributors/devel/sig-architecture/api-conventions.md#metadata | [metav1.ListMeta](https://kubernetes.io/docs/reference/generated/kubernetes-api/v1.17/#listmeta-v1-meta) | false |
| items | List of ServiceMonitors | []*[ServiceMonitor](#servicemonitor) | true |

[Back to TOC](#table-of-contents)

## ServiceMonitorSpec

ServiceMonitorSpec contains specification parameters for a ServiceMonitor.


<em>appears in: [ServiceMonitor](#servicemonitor)</em>

| Field | Description | Scheme | Required |
| ----- | ----------- | ------ | -------- |
| jobLabel | Chooses the label of the Kubernetes `Endpoints`. Its value will be used for the `job`-label's value of the created metrics.\n\nDefault & fallback value: the name of the respective Kubernetes `Endpoint`. | string | false |
| targetLabels | TargetLabels transfers labels from the Kubernetes `Service` onto the created metrics. All labels set in `selector.matchLabels` are automatically transferred. | []string | false |
| podTargetLabels | PodTargetLabels transfers labels on the Kubernetes `Pod` onto the created metrics. | []string | false |
| endpoints | A list of endpoints allowed as part of this ServiceMonitor. | [][Endpoint](#endpoint) | true |
| selector | Selector to select Endpoints objects. | [metav1.LabelSelector](https://kubernetes.io/docs/reference/generated/kubernetes-api/v1.17/#labelselector-v1-meta) | true |
| namespaceSelector | Selector to select which namespaces the Kubernetes Endpoints objects are discovered from. | [NamespaceSelector](#namespaceselector) | false |
| sampleLimit | SampleLimit defines per-scrape limit on number of scraped samples that will be accepted. | uint64 | false |
| targetLimit | TargetLimit defines a limit on the number of scraped targets that will be accepted. | uint64 | false |
| labelLimit | Per-scrape limit on number of labels that will be accepted for a sample. Only valid in Prometheus versions 2.27.0 and newer. | uint64 | false |
| labelNameLengthLimit | Per-scrape limit on length of labels name that will be accepted for a sample. Only valid in Prometheus versions 2.27.0 and newer. | uint64 | false |
| labelValueLengthLimit | Per-scrape limit on length of labels value that will be accepted for a sample. Only valid in Prometheus versions 2.27.0 and newer. | uint64 | false |

[Back to TOC](#table-of-contents)

## StorageSpec

StorageSpec defines the configured storage for a group Prometheus servers. If neither `emptyDir` nor `volumeClaimTemplate` is specified, then by default an [EmptyDir](https://kubernetes.io/docs/concepts/storage/volumes/#emptydir) will be used.


<em>appears in: [AlertmanagerSpec](#alertmanagerspec), [PrometheusSpec](#prometheusspec), [ThanosRulerSpec](#thanosrulerspec)</em>

| Field | Description | Scheme | Required |
| ----- | ----------- | ------ | -------- |
| disableMountSubPath | Deprecated: subPath usage will be disabled by default in a future release, this option will become unnecessary. DisableMountSubPath allows to remove any subPath usage in volume mounts. | bool | false |
| emptyDir | EmptyDirVolumeSource to be used by the Prometheus StatefulSets. If specified, used in place of any volumeClaimTemplate. More info: https://kubernetes.io/docs/concepts/storage/volumes/#emptydir | *[v1.EmptyDirVolumeSource](https://kubernetes.io/docs/reference/generated/kubernetes-api/v1.17/#emptydirvolumesource-v1-core) | false |
| volumeClaimTemplate | A PVC spec to be used by the Prometheus StatefulSets. | [EmbeddedPersistentVolumeClaim](#embeddedpersistentvolumeclaim) | false |

[Back to TOC](#table-of-contents)

## TLSConfig

TLSConfig extends the safe TLS configuration with file parameters.


<em>appears in: [APIServerConfig](#apiserverconfig), [AlertmanagerEndpoints](#alertmanagerendpoints), [Endpoint](#endpoint), [RemoteReadSpec](#remotereadspec), [RemoteWriteSpec](#remotewritespec), [ThanosSpec](#thanosspec), [ThanosRulerSpec](#thanosrulerspec)</em>

| Field | Description | Scheme | Required |
| ----- | ----------- | ------ | -------- |
| ca | Struct containing the CA cert to use for the targets. | SecretOrConfigMap | false |
| cert | Struct containing the client cert file for the targets. | SecretOrConfigMap | false |
| keySecret | Secret containing the client key file for the targets. | *[v1.SecretKeySelector](https://kubernetes.io/docs/reference/generated/kubernetes-api/v1.17/#secretkeyselector-v1-core) | false |
| serverName | Used to verify the hostname for the targets. | string | false |
| insecureSkipVerify | Disable target certificate validation. | bool | false |
| caFile | Path to the CA cert in the Prometheus container to use for the targets. | string | false |
| certFile | Path to the client cert file in the Prometheus container for the targets. | string | false |
| keyFile | Path to the client key file in the Prometheus container for the targets. | string | false |

[Back to TOC](#table-of-contents)

## ThanosSpec

ThanosSpec defines parameters for a Prometheus server within a Thanos deployment.


<em>appears in: [PrometheusSpec](#prometheusspec)</em>

| Field | Description | Scheme | Required |
| ----- | ----------- | ------ | -------- |
| image | Image if specified has precedence over baseImage, tag and sha combinations. Specifying the version is still necessary to ensure the Prometheus Operator knows what version of Thanos is being configured. | *string | false |
| version | Version describes the version of Thanos to use. | *string | false |
| tag | Tag of Thanos sidecar container image to be deployed. Defaults to the value of `version`. Version is ignored if Tag is set. Deprecated: use 'image' instead.  The image tag can be specified as part of the image URL. | *string | false |
| sha | SHA of Thanos container image to be deployed. Defaults to the value of `version`. Similar to a tag, but the SHA explicitly deploys an immutable container image. Version and Tag are ignored if SHA is set. Deprecated: use 'image' instead.  The image digest can be specified as part of the image URL. | *string | false |
| baseImage | Thanos base image if other than default. Deprecated: use 'image' instead | *string | false |
| resources | Resources defines the resource requirements for the Thanos sidecar. If not provided, no requests/limits will be set | [v1.ResourceRequirements](https://kubernetes.io/docs/reference/generated/kubernetes-api/v1.17/#resourcerequirements-v1-core) | false |
| objectStorageConfig | ObjectStorageConfig configures object storage in Thanos. Alternative to ObjectStorageConfigFile, and lower order priority. | *[v1.SecretKeySelector](https://kubernetes.io/docs/reference/generated/kubernetes-api/v1.17/#secretkeyselector-v1-core) | false |
| objectStorageConfigFile | ObjectStorageConfigFile specifies the path of the object storage configuration file. When used alongside with ObjectStorageConfig, ObjectStorageConfigFile takes precedence. | *string | false |
| listenLocal | ListenLocal makes the Thanos sidecar listen on loopback, so that it does not bind against the Pod IP. | bool | false |
| tracingConfig | TracingConfig configures tracing in Thanos. This is an experimental feature, it may change in any upcoming release in a breaking way. | *[v1.SecretKeySelector](https://kubernetes.io/docs/reference/generated/kubernetes-api/v1.17/#secretkeyselector-v1-core) | false |
| tracingConfigFile | TracingConfig specifies the path of the tracing configuration file. When used alongside with TracingConfig, TracingConfigFile takes precedence. | string | false |
| grpcServerTlsConfig | GRPCServerTLSConfig configures the gRPC server from which Thanos Querier reads recorded rule data. Note: Currently only the CAFile, CertFile, and KeyFile fields are supported. Maps to the '--grpc-server-tls-*' CLI args. | *[TLSConfig](#tlsconfig) | false |
| logLevel | LogLevel for Thanos sidecar to be configured with. | string | false |
| logFormat | LogFormat for Thanos sidecar to be configured with. | string | false |
| minTime | MinTime for Thanos sidecar to be configured with. Option can be a constant time in RFC3339 format or time duration relative to current time, such as -1d or 2h45m. Valid duration units are ms, s, m, h, d, w, y. | string | false |
| readyTimeout | ReadyTimeout is the maximum time Thanos sidecar will wait for Prometheus to start. Eg 10m | string | false |

[Back to TOC](#table-of-contents)

## WebSpec

WebSpec defines the query command line flags when starting Prometheus.


<em>appears in: [PrometheusSpec](#prometheusspec)</em>

| Field | Description | Scheme | Required |
| ----- | ----------- | ------ | -------- |
| pageTitle | The prometheus web page title | *string | false |
| tlsConfig |  | *[WebTLSConfig](#webtlsconfig) | false |

[Back to TOC](#table-of-contents)

## WebTLSConfig

WebTLSConfig defines the TLS parameters for HTTPS.


<em>appears in: [WebSpec](#webspec)</em>

| Field | Description | Scheme | Required |
| ----- | ----------- | ------ | -------- |
| keySecret | Secret containing the TLS key for the server. | [v1.SecretKeySelector](https://kubernetes.io/docs/reference/generated/kubernetes-api/v1.17/#secretkeyselector-v1-core) | true |
| cert | Contains the TLS certificate for the server. | [SecretOrConfigMap](#secretorconfigmap) | true |
| clientAuthType | Server policy for client authentication. Maps to ClientAuth Policies. For more detail on clientAuth options: https://golang.org/pkg/crypto/tls/#ClientAuthType | string | false |
| client_ca | Contains the CA certificate for client certificate authentication to the server. | [SecretOrConfigMap](#secretorconfigmap) | false |
| minVersion | Minimum TLS version that is acceptable. Defaults to TLS12. | string | false |
| maxVersion | Maximum TLS version that is acceptable. Defaults to TLS13. | string | false |
| cipherSuites | List of supported cipher suites for TLS versions up to TLS 1.2. If empty, Go default cipher suites are used. Available cipher suites are documented in the go documentation: https://golang.org/pkg/crypto/tls/#pkg-constants | []string | false |
| preferServerCipherSuites | Controls whether the server selects the client's most preferred cipher suite, or the server's most preferred cipher suite. If true then the server's preference, as expressed in the order of elements in cipherSuites, is used. | *bool | false |
| curvePreferences | Elliptic curves that will be used in an ECDHE handshake, in preference order. Available curves are documented in the go documentation: https://golang.org/pkg/crypto/tls/#CurveID | []string | false |

[Back to TOC](#table-of-contents)

## ThanosRuler

ThanosRuler defines a ThanosRuler deployment.


<em>appears in: [ThanosRulerList](#thanosrulerlist)</em>

| Field | Description | Scheme | Required |
| ----- | ----------- | ------ | -------- |
| metadata |  | [metav1.ObjectMeta](https://kubernetes.io/docs/reference/generated/kubernetes-api/v1.17/#objectmeta-v1-meta) | false |
| spec | Specification of the desired behavior of the ThanosRuler cluster. More info: https://github.com/kubernetes/community/blob/master/contributors/devel/sig-architecture/api-conventions.md#spec-and-status | [ThanosRulerSpec](#thanosrulerspec) | true |
| status | Most recent observed status of the ThanosRuler cluster. Read-only. Not included when requesting from the apiserver, only from the ThanosRuler Operator API itself. More info: https://github.com/kubernetes/community/blob/master/contributors/devel/sig-architecture/api-conventions.md#spec-and-status | *[ThanosRulerStatus](#thanosrulerstatus) | false |

[Back to TOC](#table-of-contents)

## ThanosRulerList

ThanosRulerList is a list of ThanosRulers.

| Field | Description | Scheme | Required |
| ----- | ----------- | ------ | -------- |
| metadata | Standard list metadata More info: https://github.com/kubernetes/community/blob/master/contributors/devel/sig-architecture/api-conventions.md#metadata | [metav1.ListMeta](https://kubernetes.io/docs/reference/generated/kubernetes-api/v1.17/#listmeta-v1-meta) | false |
| items | List of Prometheuses | []*[ThanosRuler](#thanosruler) | true |

[Back to TOC](#table-of-contents)

## ThanosRulerSpec

ThanosRulerSpec is a specification of the desired behavior of the ThanosRuler. More info: https://github.com/kubernetes/community/blob/master/contributors/devel/sig-architecture/api-conventions.md#spec-and-status


<em>appears in: [ThanosRuler](#thanosruler)</em>

| Field | Description | Scheme | Required |
| ----- | ----------- | ------ | -------- |
| podMetadata | PodMetadata contains Labels and Annotations gets propagated to the thanos ruler pods. | *[EmbeddedObjectMetadata](#embeddedobjectmetadata) | false |
| image | Thanos container image URL. | string | false |
| imagePullSecrets | An optional list of references to secrets in the same namespace to use for pulling thanos images from registries see http://kubernetes.io/docs/user-guide/images#specifying-imagepullsecrets-on-a-pod | [][v1.LocalObjectReference](https://kubernetes.io/docs/reference/generated/kubernetes-api/v1.17/#localobjectreference-v1-core) | false |
| paused | When a ThanosRuler deployment is paused, no actions except for deletion will be performed on the underlying objects. | bool | false |
| replicas | Number of thanos ruler instances to deploy. | *int32 | false |
| nodeSelector | Define which Nodes the Pods are scheduled on. | map[string]string | false |
| resources | Resources defines the resource requirements for single Pods. If not provided, no requests/limits will be set | [v1.ResourceRequirements](https://kubernetes.io/docs/reference/generated/kubernetes-api/v1.17/#resourcerequirements-v1-core) | false |
| affinity | If specified, the pod's scheduling constraints. | *v1.Affinity | false |
| tolerations | If specified, the pod's tolerations. | []v1.Toleration | false |
| topologySpreadConstraints | If specified, the pod's topology spread constraints. | []v1.TopologySpreadConstraint | false |
| securityContext | SecurityContext holds pod-level security attributes and common container settings. This defaults to the default PodSecurityContext. | *v1.PodSecurityContext | false |
| priorityClassName | Priority class assigned to the Pods | string | false |
| serviceAccountName | ServiceAccountName is the name of the ServiceAccount to use to run the Thanos Ruler Pods. | string | false |
| storage | Storage spec to specify how storage shall be used. | *[StorageSpec](#storagespec) | false |
| volumes | Volumes allows configuration of additional volumes on the output StatefulSet definition. Volumes specified will be appended to other volumes that are generated as a result of StorageSpec objects. | []v1.Volume | false |
| objectStorageConfig | ObjectStorageConfig configures object storage in Thanos. Alternative to ObjectStorageConfigFile, and lower order priority. | *[v1.SecretKeySelector](https://kubernetes.io/docs/reference/generated/kubernetes-api/v1.17/#secretkeyselector-v1-core) | false |
| objectStorageConfigFile | ObjectStorageConfigFile specifies the path of the object storage configuration file. When used alongside with ObjectStorageConfig, ObjectStorageConfigFile takes precedence. | *string | false |
| listenLocal | ListenLocal makes the Thanos ruler listen on loopback, so that it does not bind against the Pod IP. | bool | false |
| queryEndpoints | QueryEndpoints defines Thanos querier endpoints from which to query metrics. Maps to the --query flag of thanos ruler. | []string | false |
| queryConfig | Define configuration for connecting to thanos query instances. If this is defined, the QueryEndpoints field will be ignored. Maps to the `query.config` CLI argument. Only available with thanos v0.11.0 and higher. | *[v1.SecretKeySelector](https://kubernetes.io/docs/reference/generated/kubernetes-api/v1.17/#secretkeyselector-v1-core) | false |
| alertmanagersUrl | Define URLs to send alerts to Alertmanager.  For Thanos v0.10.0 and higher, AlertManagersConfig should be used instead.  Note: this field will be ignored if AlertManagersConfig is specified. Maps to the `alertmanagers.url` arg. | []string | false |
| alertmanagersConfig | Define configuration for connecting to alertmanager.  Only available with thanos v0.10.0 and higher.  Maps to the `alertmanagers.config` arg. | *[v1.SecretKeySelector](https://kubernetes.io/docs/reference/generated/kubernetes-api/v1.17/#secretkeyselector-v1-core) | false |
| ruleSelector | A label selector to select which PrometheusRules to mount for alerting and recording. | *[metav1.LabelSelector](https://kubernetes.io/docs/reference/generated/kubernetes-api/v1.17/#labelselector-v1-meta) | false |
| ruleNamespaceSelector | Namespaces to be selected for Rules discovery. If unspecified, only the same namespace as the ThanosRuler object is in is used. | *[metav1.LabelSelector](https://kubernetes.io/docs/reference/generated/kubernetes-api/v1.17/#labelselector-v1-meta) | false |
| enforcedNamespaceLabel | EnforcedNamespaceLabel enforces adding a namespace label of origin for each alert and metric that is user created. The label value will always be the namespace of the object that is being created. | string | false |
| prometheusRulesExcludedFromEnforce | PrometheusRulesExcludedFromEnforce - list of Prometheus rules to be excluded from enforcing of adding namespace labels. Works only if enforcedNamespaceLabel set to true. Make sure both ruleNamespace and ruleName are set for each pair | [][PrometheusRuleExcludeConfig](#prometheusruleexcludeconfig) | false |
| logLevel | Log level for ThanosRuler to be configured with. | string | false |
| logFormat | Log format for ThanosRuler to be configured with. | string | false |
| portName | Port name used for the pods and governing service. This defaults to web | string | false |
| evaluationInterval | Interval between consecutive evaluations. | string | false |
| retention | Time duration ThanosRuler shall retain data for. Default is '24h', and must match the regular expression `[0-9]+(ms\|s\|m\|h\|d\|w\|y)` (milliseconds seconds minutes hours days weeks years). | string | false |
| containers | Containers allows injecting additional containers or modifying operator generated containers. This can be used to allow adding an authentication proxy to a ThanosRuler pod or to change the behavior of an operator generated container. Containers described here modify an operator generated container if they share the same name and modifications are done via a strategic merge patch. The current container names are: `thanos-ruler` and `config-reloader`. Overriding containers is entirely outside the scope of what the maintainers will support and by doing so, you accept that this behaviour may break at any time without notice. | []v1.Container | false |
| initContainers | InitContainers allows adding initContainers to the pod definition. Those can be used to e.g. fetch secrets for injection into the ThanosRuler configuration from external sources. Any errors during the execution of an initContainer will lead to a restart of the Pod. More info: https://kubernetes.io/docs/concepts/workloads/pods/init-containers/ Using initContainers for any use case other then secret fetching is entirely outside the scope of what the maintainers will support and by doing so, you accept that this behaviour may break at any time without notice. | []v1.Container | false |
| tracingConfig | TracingConfig configures tracing in Thanos. This is an experimental feature, it may change in any upcoming release in a breaking way. | *[v1.SecretKeySelector](https://kubernetes.io/docs/reference/generated/kubernetes-api/v1.17/#secretkeyselector-v1-core) | false |
| labels | Labels configure the external label pairs to ThanosRuler. If not provided, default replica label `thanos_ruler_replica` will be added as a label and be dropped in alerts. | map[string]string | false |
| alertDropLabels | AlertDropLabels configure the label names which should be dropped in ThanosRuler alerts. If `labels` field is not provided, `thanos_ruler_replica` will be dropped in alerts by default. | []string | false |
| externalPrefix | The external URL the Thanos Ruler instances will be available under. This is necessary to generate correct URLs. This is necessary if Thanos Ruler is not served from root of a DNS name. | string | false |
| routePrefix | The route prefix ThanosRuler registers HTTP handlers for. This allows thanos UI to be served on a sub-path. | string | false |
| grpcServerTlsConfig | GRPCServerTLSConfig configures the gRPC server from which Thanos Querier reads recorded rule data. Note: Currently only the CAFile, CertFile, and KeyFile fields are supported. Maps to the '--grpc-server-tls-*' CLI args. | *[TLSConfig](#tlsconfig) | false |
| alertQueryUrl | The external Query URL the Thanos Ruler will set in the 'Source' field of all alerts. Maps to the '--alert.query-url' CLI arg. | string | false |

[Back to TOC](#table-of-contents)

## ThanosRulerStatus

ThanosRulerStatus is the most recent observed status of the ThanosRuler. Read-only. Not included when requesting from the apiserver, only from the Prometheus Operator API itself. More info: https://github.com/kubernetes/community/blob/master/contributors/devel/sig-architecture/api-conventions.md#spec-and-status


<em>appears in: [ThanosRuler](#thanosruler)</em>

| Field | Description | Scheme | Required |
| ----- | ----------- | ------ | -------- |
| paused | Represents whether any actions on the underlying managed objects are being performed. Only delete actions will be performed. | bool | true |
| replicas | Total number of non-terminated pods targeted by this ThanosRuler deployment (their labels match the selector). | int32 | true |
| updatedReplicas | Total number of non-terminated pods targeted by this ThanosRuler deployment that have the desired version spec. | int32 | true |
| availableReplicas | Total number of available pods (ready for at least minReadySeconds) targeted by this ThanosRuler deployment. | int32 | true |
| unavailableReplicas | Total number of unavailable pods targeted by this ThanosRuler deployment. | int32 | true |

[Back to TOC](#table-of-contents)

## AlertmanagerConfig

AlertmanagerConfig defines a namespaced AlertmanagerConfig to be aggregated across multiple namespaces configuring one Alertmanager cluster.


<em>appears in: [AlertmanagerConfigList](#alertmanagerconfiglist)</em>

| Field | Description | Scheme | Required |
| ----- | ----------- | ------ | -------- |
| metadata |  | [metav1.ObjectMeta](https://kubernetes.io/docs/reference/generated/kubernetes-api/v1.17/#objectmeta-v1-meta) | false |
| spec |  | [AlertmanagerConfigSpec](#alertmanagerconfigspec) | true |

[Back to TOC](#table-of-contents)

## AlertmanagerConfigList

AlertmanagerConfigList is a list of AlertmanagerConfig.

| Field | Description | Scheme | Required |
| ----- | ----------- | ------ | -------- |
| metadata | Standard list metadata More info: https://github.com/kubernetes/community/blob/master/contributors/devel/sig-architecture/api-conventions.md#metadata | [metav1.ListMeta](https://kubernetes.io/docs/reference/generated/kubernetes-api/v1.17/#listmeta-v1-meta) | false |
| items | List of AlertmanagerConfig | []*[AlertmanagerConfig](#alertmanagerconfig) | true |

[Back to TOC](#table-of-contents)

## AlertmanagerConfigSpec

AlertmanagerConfigSpec is a specification of the desired behavior of the Alertmanager configuration. By definition, the Alertmanager configuration only applies to alerts for which the `namespace` label is equal to the namespace of the AlertmanagerConfig resource.


<em>appears in: [AlertmanagerConfig](#alertmanagerconfig)</em>

| Field | Description | Scheme | Required |
| ----- | ----------- | ------ | -------- |
| route | The Alertmanager route definition for alerts matching the resource’s namespace. If present, it will be added to the generated Alertmanager configuration as a first-level route. | *[Route](#route) | true |
| receivers | List of receivers. | [][Receiver](#receiver) | true |
| inhibitRules | List of inhibition rules. The rules will only apply to alerts matching the resource’s namespace. | [][InhibitRule](#inhibitrule) | false |

[Back to TOC](#table-of-contents)

## EmailConfig

EmailConfig configures notifications via Email.


<em>appears in: [Receiver](#receiver)</em>

| Field | Description | Scheme | Required |
| ----- | ----------- | ------ | -------- |
| sendResolved | Whether or not to notify about resolved alerts. | *bool | false |
| to | The email address to send notifications to. | string | false |
| from | The sender address. | string | false |
| hello | The hostname to identify to the SMTP server. | string | false |
| smarthost | The SMTP host through which emails are sent. | string | false |
| authUsername | The username to use for authentication. | string | false |
| authPassword | The secret's key that contains the password to use for authentication. The secret needs to be in the same namespace as the AlertmanagerConfig object and accessible by the Prometheus Operator. | *[v1.SecretKeySelector](https://kubernetes.io/docs/reference/generated/kubernetes-api/v1.17/#secretkeyselector-v1-core) | false |
| authSecret | The secret's key that contains the CRAM-MD5 secret. The secret needs to be in the same namespace as the AlertmanagerConfig object and accessible by the Prometheus Operator. | *[v1.SecretKeySelector](https://kubernetes.io/docs/reference/generated/kubernetes-api/v1.17/#secretkeyselector-v1-core) | false |
| authIdentity | The identity to use for authentication. | string | false |
| headers | Further headers email header key/value pairs. Overrides any headers previously set by the notification implementation. | [][KeyValue](#keyvalue) | false |
| html | The HTML body of the email notification. | string | false |
| text | The text body of the email notification. | string | false |
| requireTLS | The SMTP TLS requirement. Note that Go does not support unencrypted connections to remote SMTP endpoints. | *bool | false |
| tlsConfig | TLS configuration | *monitoringv1.SafeTLSConfig | false |

[Back to TOC](#table-of-contents)

## HTTPConfig

HTTPConfig defines a client HTTP configuration. See https://prometheus.io/docs/alerting/latest/configuration/#http_config


<em>appears in: [OpsGenieConfig](#opsgenieconfig), [PagerDutyConfig](#pagerdutyconfig), [PushoverConfig](#pushoverconfig), [SlackConfig](#slackconfig), [VictorOpsConfig](#victoropsconfig), [WeChatConfig](#wechatconfig), [WebhookConfig](#webhookconfig)</em>

| Field | Description | Scheme | Required |
| ----- | ----------- | ------ | -------- |
| authorization | Authorization header configuration for the client. This is mutually exclusive with BasicAuth and is only available starting from Alertmanager v0.22+. | *monitoringv1.Authorization | false |
| basicAuth | BasicAuth for the client. This is mutually exclusive with Authorization. If both are defined, BasicAuth takes precedence. | *monitoringv1.BasicAuth | false |
| bearerTokenSecret | The secret's key that contains the bearer token to be used by the client for authentication. The secret needs to be in the same namespace as the AlertmanagerConfig object and accessible by the Prometheus Operator. | *[v1.SecretKeySelector](https://kubernetes.io/docs/reference/generated/kubernetes-api/v1.17/#secretkeyselector-v1-core) | false |
| tlsConfig | TLS configuration for the client. | *monitoringv1.SafeTLSConfig | false |
| proxyURL | Optional proxy URL. | string | false |

[Back to TOC](#table-of-contents)

## InhibitRule

InhibitRule defines an inhibition rule that allows to mute alerts when other alerts are already firing. See https://prometheus.io/docs/alerting/latest/configuration/#inhibit_rule


<em>appears in: [AlertmanagerConfigSpec](#alertmanagerconfigspec)</em>

| Field | Description | Scheme | Required |
| ----- | ----------- | ------ | -------- |
| targetMatch | Matchers that have to be fulfilled in the alerts to be muted. The operator enforces that the alert matches the resource’s namespace. | [][Matcher](#matcher) | false |
| sourceMatch | Matchers for which one or more alerts have to exist for the inhibition to take effect. The operator enforces that the alert matches the resource’s namespace. | [][Matcher](#matcher) | false |
| equal | Labels that must have an equal value in the source and target alert for the inhibition to take effect. | []string | false |

[Back to TOC](#table-of-contents)

## KeyValue

KeyValue defines a (key, value) tuple.


<em>appears in: [EmailConfig](#emailconfig), [OpsGenieConfig](#opsgenieconfig), [PagerDutyConfig](#pagerdutyconfig), [VictorOpsConfig](#victoropsconfig)</em>

| Field | Description | Scheme | Required |
| ----- | ----------- | ------ | -------- |
| key | Key of the tuple. | string | true |
| value | Value of the tuple. | string | true |

[Back to TOC](#table-of-contents)

## Matcher

Matcher defines how to match on alert's labels.


<em>appears in: [InhibitRule](#inhibitrule), [Route](#route)</em>

| Field | Description | Scheme | Required |
| ----- | ----------- | ------ | -------- |
| name | Label to match. | string | true |
| value | Label value to match. | string | true |
| regex | Whether to match on equality (false) or regular-expression (true). | bool | false |

[Back to TOC](#table-of-contents)

## OpsGenieConfig

OpsGenieConfig configures notifications via OpsGenie. See https://prometheus.io/docs/alerting/latest/configuration/#opsgenie_config


<em>appears in: [Receiver](#receiver)</em>

| Field | Description | Scheme | Required |
| ----- | ----------- | ------ | -------- |
| sendResolved | Whether or not to notify about resolved alerts. | *bool | false |
| apiKey | The secret's key that contains the OpsGenie API key. The secret needs to be in the same namespace as the AlertmanagerConfig object and accessible by the Prometheus Operator. | *[v1.SecretKeySelector](https://kubernetes.io/docs/reference/generated/kubernetes-api/v1.17/#secretkeyselector-v1-core) | false |
| apiURL | The URL to send OpsGenie API requests to. | string | false |
| message | Alert text limited to 130 characters. | string | false |
| description | Description of the incident. | string | false |
| source | Backlink to the sender of the notification. | string | false |
| tags | Comma separated list of tags attached to the notifications. | string | false |
| note | Additional alert note. | string | false |
| priority | Priority level of alert. Possible values are P1, P2, P3, P4, and P5. | string | false |
| details | A set of arbitrary key/value pairs that provide further detail about the incident. | [][KeyValue](#keyvalue) | false |
| responders | List of responders responsible for notifications. | [][OpsGenieConfigResponder](#opsgenieconfigresponder) | false |
| httpConfig | HTTP client configuration. | *[HTTPConfig](#httpconfig) | false |

[Back to TOC](#table-of-contents)

## OpsGenieConfigResponder

OpsGenieConfigResponder defines a responder to an incident. One of `id`, `name` or `username` has to be defined.


<em>appears in: [OpsGenieConfig](#opsgenieconfig)</em>

| Field | Description | Scheme | Required |
| ----- | ----------- | ------ | -------- |
| id | ID of the responder. | string | false |
| name | Name of the responder. | string | false |
| username | Username of the responder. | string | false |
| type | Type of responder. | string | true |

[Back to TOC](#table-of-contents)

## PagerDutyConfig

PagerDutyConfig configures notifications via PagerDuty. See https://prometheus.io/docs/alerting/latest/configuration/#pagerduty_config


<em>appears in: [Receiver](#receiver)</em>

| Field | Description | Scheme | Required |
| ----- | ----------- | ------ | -------- |
| sendResolved | Whether or not to notify about resolved alerts. | *bool | false |
| routingKey | The secret's key that contains the PagerDuty integration key (when using Events API v2). Either this field or `serviceKey` needs to be defined. The secret needs to be in the same namespace as the AlertmanagerConfig object and accessible by the Prometheus Operator. | *[v1.SecretKeySelector](https://kubernetes.io/docs/reference/generated/kubernetes-api/v1.17/#secretkeyselector-v1-core) | false |
| serviceKey | The secret's key that contains the PagerDuty service key (when using integration type \"Prometheus\"). Either this field or `routingKey` needs to be defined. The secret needs to be in the same namespace as the AlertmanagerConfig object and accessible by the Prometheus Operator. | *[v1.SecretKeySelector](https://kubernetes.io/docs/reference/generated/kubernetes-api/v1.17/#secretkeyselector-v1-core) | false |
| url | The URL to send requests to. | string | false |
| client | Client identification. | string | false |
| clientURL | Backlink to the sender of notification. | string | false |
| description | Description of the incident. | string | false |
| severity | Severity of the incident. | string | false |
| class | The class/type of the event. | string | false |
| group | A cluster or grouping of sources. | string | false |
| component | The part or component of the affected system that is broken. | string | false |
| details | Arbitrary key/value pairs that provide further detail about the incident. | [][KeyValue](#keyvalue) | false |
| httpConfig | HTTP client configuration. | *[HTTPConfig](#httpconfig) | false |

[Back to TOC](#table-of-contents)

## PushoverConfig

PushoverConfig configures notifications via Pushover. See https://prometheus.io/docs/alerting/latest/configuration/#pushover_config


<em>appears in: [Receiver](#receiver)</em>

| Field | Description | Scheme | Required |
| ----- | ----------- | ------ | -------- |
| sendResolved | Whether or not to notify about resolved alerts. | *bool | false |
| userKey | The secret's key that contains the recipient user’s user key. The secret needs to be in the same namespace as the AlertmanagerConfig object and accessible by the Prometheus Operator. | *[v1.SecretKeySelector](https://kubernetes.io/docs/reference/generated/kubernetes-api/v1.17/#secretkeyselector-v1-core) | false |
| token | The secret's key that contains the registered application’s API token, see https://pushover.net/apps. The secret needs to be in the same namespace as the AlertmanagerConfig object and accessible by the Prometheus Operator. | *[v1.SecretKeySelector](https://kubernetes.io/docs/reference/generated/kubernetes-api/v1.17/#secretkeyselector-v1-core) | false |
| title | Notification title. | string | false |
| message | Notification message. | string | false |
| url | A supplementary URL shown alongside the message. | string | false |
| urlTitle | A title for supplementary URL, otherwise just the URL is shown | string | false |
| sound | The name of one of the sounds supported by device clients to override the user's default sound choice | string | false |
| priority | Priority, see https://pushover.net/api#priority | string | false |
| retry | How often the Pushover servers will send the same notification to the user. Must be at least 30 seconds. | string | false |
| expire | How long your notification will continue to be retried for, unless the user acknowledges the notification. | string | false |
| html | Whether notification message is HTML or plain text. | bool | false |
| httpConfig | HTTP client configuration. | *[HTTPConfig](#httpconfig) | false |

[Back to TOC](#table-of-contents)

## Receiver

Receiver defines one or more notification integrations.


<em>appears in: [AlertmanagerConfigSpec](#alertmanagerconfigspec)</em>

| Field | Description | Scheme | Required |
| ----- | ----------- | ------ | -------- |
| name | Name of the receiver. Must be unique across all items from the list. | string | true |
| opsgenieConfigs | List of OpsGenie configurations. | [][OpsGenieConfig](#opsgenieconfig) | false |
| pagerdutyConfigs | List of PagerDuty configurations. | [][PagerDutyConfig](#pagerdutyconfig) | false |
| slackConfigs | List of Slack configurations. | [][SlackConfig](#slackconfig) | false |
| webhookConfigs | List of webhook configurations. | [][WebhookConfig](#webhookconfig) | false |
| wechatConfigs | List of WeChat configurations. | [][WeChatConfig](#wechatconfig) | false |
| emailConfigs | List of Email configurations. | [][EmailConfig](#emailconfig) | false |
| victoropsConfigs | List of VictorOps configurations. | [][VictorOpsConfig](#victoropsconfig) | false |
| pushoverConfigs | List of Pushover configurations. | [][PushoverConfig](#pushoverconfig) | false |

[Back to TOC](#table-of-contents)

## Route

Route defines a node in the routing tree.


<em>appears in: [AlertmanagerConfigSpec](#alertmanagerconfigspec)</em>

| Field | Description | Scheme | Required |
| ----- | ----------- | ------ | -------- |
| receiver | Name of the receiver for this route. If not empty, it should be listed in the `receivers` field. | string | true |
| groupBy | List of labels to group by. | []string | false |
| groupWait | How long to wait before sending the initial notification. Must match the regular expression `[0-9]+(ms\|s\|m\|h)` (milliseconds seconds minutes hours). | string | false |
| groupInterval | How long to wait before sending an updated notification. Must match the regular expression `[0-9]+(ms\|s\|m\|h)` (milliseconds seconds minutes hours). | string | false |
| repeatInterval | How long to wait before repeating the last notification. Must match the regular expression `[0-9]+(ms\|s\|m\|h)` (milliseconds seconds minutes hours). | string | false |
| matchers | List of matchers that the alert’s labels should match. For the first level route, the operator removes any existing equality and regexp matcher on the `namespace` label and adds a `namespace: <object namespace>` matcher. | [][Matcher](#matcher) | false |
| continue | Boolean indicating whether an alert should continue matching subsequent sibling nodes. It will always be overridden to true for the first-level route by the Prometheus operator. | bool | false |
| routes | Child routes. | [][apiextensionsv1.JSON](https://kubernetes.io/docs/reference/generated/kubernetes-api/v1.17/#json-v1-apiextensions-k8s-io) | false |

[Back to TOC](#table-of-contents)

## SlackAction

SlackAction configures a single Slack action that is sent with each notification. See https://api.slack.com/docs/message-attachments#action_fields and https://api.slack.com/docs/message-buttons for more information.


<em>appears in: [SlackConfig](#slackconfig)</em>

| Field | Description | Scheme | Required |
| ----- | ----------- | ------ | -------- |
| type |  | string | true |
| text |  | string | true |
| url |  | string | false |
| style |  | string | false |
| name |  | string | false |
| value |  | string | false |
| confirm |  | *[SlackConfirmationField](#slackconfirmationfield) | false |

[Back to TOC](#table-of-contents)

## SlackConfig

SlackConfig configures notifications via Slack. See https://prometheus.io/docs/alerting/latest/configuration/#slack_config


<em>appears in: [Receiver](#receiver)</em>

| Field | Description | Scheme | Required |
| ----- | ----------- | ------ | -------- |
| sendResolved | Whether or not to notify about resolved alerts. | *bool | false |
| apiURL | The secret's key that contains the Slack webhook URL. The secret needs to be in the same namespace as the AlertmanagerConfig object and accessible by the Prometheus Operator. | *[v1.SecretKeySelector](https://kubernetes.io/docs/reference/generated/kubernetes-api/v1.17/#secretkeyselector-v1-core) | false |
| channel | The channel or user to send notifications to. | string | false |
| username |  | string | false |
| color |  | string | false |
| title |  | string | false |
| titleLink |  | string | false |
| pretext |  | string | false |
| text |  | string | false |
| fields | A list of Slack fields that are sent with each notification. | [][SlackField](#slackfield) | false |
| shortFields |  | bool | false |
| footer |  | string | false |
| fallback |  | string | false |
| callbackId |  | string | false |
| iconEmoji |  | string | false |
| iconURL |  | string | false |
| imageURL |  | string | false |
| thumbURL |  | string | false |
| linkNames |  | bool | false |
| mrkdwnIn |  | []string | false |
| actions | A list of Slack actions that are sent with each notification. | [][SlackAction](#slackaction) | false |
| httpConfig | HTTP client configuration. | *[HTTPConfig](#httpconfig) | false |

[Back to TOC](#table-of-contents)

## SlackConfirmationField

SlackConfirmationField protect users from destructive actions or particularly distinguished decisions by asking them to confirm their button click one more time. See https://api.slack.com/docs/interactive-message-field-guide#confirmation_fields for more information.


<em>appears in: [SlackAction](#slackaction)</em>

| Field | Description | Scheme | Required |
| ----- | ----------- | ------ | -------- |
| text |  | string | true |
| title |  | string | false |
| okText |  | string | false |
| dismissText |  | string | false |

[Back to TOC](#table-of-contents)

## SlackField

SlackField configures a single Slack field that is sent with each notification. Each field must contain a title, value, and optionally, a boolean value to indicate if the field is short enough to be displayed next to other fields designated as short. See https://api.slack.com/docs/message-attachments#fields for more information.


<em>appears in: [SlackConfig](#slackconfig)</em>

| Field | Description | Scheme | Required |
| ----- | ----------- | ------ | -------- |
| title |  | string | true |
| value |  | string | true |
| short |  | *bool | false |

[Back to TOC](#table-of-contents)

## VictorOpsConfig

VictorOpsConfig configures notifications via VictorOps. See https://prometheus.io/docs/alerting/latest/configuration/#victorops_config


<em>appears in: [Receiver](#receiver)</em>

| Field | Description | Scheme | Required |
| ----- | ----------- | ------ | -------- |
| sendResolved | Whether or not to notify about resolved alerts. | *bool | false |
| apiKey | The secret's key that contains the API key to use when talking to the VictorOps API. The secret needs to be in the same namespace as the AlertmanagerConfig object and accessible by the Prometheus Operator. | *[v1.SecretKeySelector](https://kubernetes.io/docs/reference/generated/kubernetes-api/v1.17/#secretkeyselector-v1-core) | false |
| apiUrl | The VictorOps API URL. | string | false |
| routingKey | A key used to map the alert to a team. | string | true |
| messageType | Describes the behavior of the alert (CRITICAL, WARNING, INFO). | string | false |
| entityDisplayName | Contains summary of the alerted problem. | string | false |
| stateMessage | Contains long explanation of the alerted problem. | string | false |
| monitoringTool | The monitoring tool the state message is from. | string | false |
| customFields | Additional custom fields for notification. | [][KeyValue](#keyvalue) | false |
| httpConfig | The HTTP client's configuration. | *[HTTPConfig](#httpconfig) | false |

[Back to TOC](#table-of-contents)

## WeChatConfig

WeChatConfig configures notifications via WeChat. See https://prometheus.io/docs/alerting/latest/configuration/#wechat_config


<em>appears in: [Receiver](#receiver)</em>

| Field | Description | Scheme | Required |
| ----- | ----------- | ------ | -------- |
| sendResolved | Whether or not to notify about resolved alerts. | *bool | false |
| apiSecret | The secret's key that contains the WeChat API key. The secret needs to be in the same namespace as the AlertmanagerConfig object and accessible by the Prometheus Operator. | *[v1.SecretKeySelector](https://kubernetes.io/docs/reference/generated/kubernetes-api/v1.17/#secretkeyselector-v1-core) | false |
| apiURL | The WeChat API URL. | string | false |
| corpID | The corp id for authentication. | string | false |
| agentID |  | string | false |
| toUser |  | string | false |
| toParty |  | string | false |
| toTag |  | string | false |
| message | API request data as defined by the WeChat API. | string | false |
| messageType |  | string | false |
| httpConfig | HTTP client configuration. | *[HTTPConfig](#httpconfig) | false |

[Back to TOC](#table-of-contents)

## WebhookConfig

WebhookConfig configures notifications via a generic receiver supporting the webhook payload. See https://prometheus.io/docs/alerting/latest/configuration/#webhook_config


<em>appears in: [Receiver](#receiver)</em>

| Field | Description | Scheme | Required |
| ----- | ----------- | ------ | -------- |
| sendResolved | Whether or not to notify about resolved alerts. | *bool | false |
| url | The URL to send HTTP POST requests to. `urlSecret` takes precedence over `url`. One of `urlSecret` and `url` should be defined. | *string | false |
| urlSecret | The secret's key that contains the webhook URL to send HTTP requests to. `urlSecret` takes precedence over `url`. One of `urlSecret` and `url` should be defined. The secret needs to be in the same namespace as the AlertmanagerConfig object and accessible by the Prometheus Operator. | *[v1.SecretKeySelector](https://kubernetes.io/docs/reference/generated/kubernetes-api/v1.17/#secretkeyselector-v1-core) | false |
| httpConfig | HTTP client configuration. | *[HTTPConfig](#httpconfig) | false |
| maxAlerts | Maximum number of alerts to be sent per webhook message. When 0, all alerts are included. | int32 | false |

[Back to TOC](#table-of-contents)<|MERGE_RESOLUTION|>--- conflicted
+++ resolved
@@ -263,14 +263,6 @@
 
 ## Authorization
 
-<<<<<<< HEAD
-Authorization allow an endpoint to authenticate by configuring the authentication token More info: https://prometheus.io/docs/alerting/latest/configuration/#http_config
-
-| Field | Description | Scheme | Required |
-| ----- | ----------- | ------ | -------- |
-| type | The type of the token to use. Defaults to `Bearer`. | string | false |
-| credentials | The secret to pass to in the header. | [v1.SecretKeySelector](https://kubernetes.io/docs/reference/generated/kubernetes-api/v1.17/#secretkeyselector-v1-core) | true |
-=======
 Authorization contains optional `Authorization` header configuration. This section is only understood by versions of Prometheus >= 2.26.0.
 
 
@@ -281,7 +273,6 @@
 | type | Set the authentication type. Defaults to Bearer, Basic will cause an error | string | false |
 | credentials | The secret's key that contains the credentials of the request | *[v1.SecretKeySelector](https://kubernetes.io/docs/reference/generated/kubernetes-api/v1.17/#secretkeyselector-v1-core) | false |
 | credentialsFile | File to read a secret from, mutually exclusive with Credentials (from SafeAuthorization) | string | false |
->>>>>>> 83fe3656
 
 [Back to TOC](#table-of-contents)
 
@@ -979,7 +970,7 @@
 
 ## SafeAuthorization
 
-SafeAuthorization specifies a subset of the Authorization struct, that is safe for use in Endpoints (no CrendetialsFile field)
+SafeAuthorization specifies a subset of the Authorization struct, that is safe for use in Endpoints (no CredentialsFile field)
 
 
 <em>appears in: [AlertmanagerEndpoints](#alertmanagerendpoints), [Authorization](#authorization), [Endpoint](#endpoint), [PodMetricsEndpoint](#podmetricsendpoint), [ProbeSpec](#probespec)</em>
